/*
 * towers.c: the puzzle also known as 'Skyscrapers'.
 *
 * Possible future work:
 *
 *  - Relax the upper bound on grid size at 9?
 *     + I'd need TOCHAR and FROMCHAR macros a bit like group's, to
 * 	 be used wherever this code has +'0' or -'0'
 *     + the pencil marks in the drawstate would need a separate
 * 	 word to live in
 *     + the clues outside the grid would have to cope with being
 * 	 multi-digit, meaning in particular that the text formatting
 * 	 would become more unpleasant
 *     + most importantly, though, the solver just isn't fast
 * 	 enough. Even at size 9 it can't really do the solver_hard
 * 	 factorial-time enumeration at a sensible rate. Easy puzzles
 * 	 higher than that would be possible, but more latin-squarey
 * 	 than skyscrapery, as it were.
 */

#include <stdio.h>
#include <stdlib.h>
#include <string.h>
#include <assert.h>
#include <ctype.h>
#ifdef NO_TGMATH_H
#  include <math.h>
#else
#  include <tgmath.h>
#endif

#include "puzzles.h"
#include "latin.h"

/*
 * Difficulty levels. I do some macro ickery here to ensure that my
 * enum and the various forms of my name list always match up.
 */
#define DIFFLIST(A) \
    A(EASY,Easy,solver_easy,e) \
    A(HARD,Hard,solver_hard,h) \
    A(EXTREME,Extreme,NULL,x) \
    A(UNREASONABLE,Unreasonable,NULL,u)
#define ENUM(upper,title,func,lower) DIFF_ ## upper,
#define TITLE(upper,title,func,lower) #title,
#define ENCODE(upper,title,func,lower) #lower
#define CONFIG(upper,title,func,lower) ":" #title
enum { DIFFLIST(ENUM) DIFFCOUNT };
static char const *const towers_diffnames[] = { DIFFLIST(TITLE) };
static char const towers_diffchars[] = DIFFLIST(ENCODE);
#define DIFFCONFIG DIFFLIST(CONFIG)

enum {
    COL_BACKGROUND,
    COL_GRID,
    COL_USER,
    COL_HIGHLIGHT,
    COL_ERROR,
    COL_PENCIL,
    COL_DONE,
    NCOLOURS
};

struct game_params {
    int w, diff;
};

struct clues {
    int refcount;
    int w;
    /*
     * An array of 4w integers, of which:
     *  - the first w run across the top
     *  - the next w across the bottom
     *  - the third w down the left
     *  - the last w down the right.
     */
    int *clues;

    /*
     * An array of w*w digits.
     */
    digit *immutable;
};

/*
 * Macros to compute clue indices and coordinates.
 */
#define STARTSTEP(start, step, index, w) do { \
    if (index < w) \
	start = index, step = w; \
    else if (index < 2*w) \
	start = (w-1)*w+(index-w), step = -w; \
    else if (index < 3*w) \
	start = w*(index-2*w), step = 1; \
    else \
	start = w*(index-3*w)+(w-1), step = -1; \
} while (0)
#define CSTARTSTEP(start, step, index, w) \
    STARTSTEP(start, step, (((index)+2*w)%(4*w)), w)
#define CLUEPOS(x, y, index, w) do { \
    if (index < w) \
	x = index, y = -1; \
    else if (index < 2*w) \
	x = index-w, y = w; \
    else if (index < 3*w) \
	x = -1, y = index-2*w; \
    else \
	x = w, y = index-3*w; \
} while (0)

#ifdef STANDALONE_SOLVER
static const char *const cluepos[] = {
    "above column", "below column", "left of row", "right of row"
};
#endif

struct game_state {
    game_params par;
    struct clues *clues;
    bool *clues_done;
    digit *grid;
    int *pencil;		       /* bitmaps using bits 1<<1..1<<n */
    bool completed, cheated;
};

static game_params *default_params(void)
{
    game_params *ret = snew(game_params);

    ret->w = 5;
    ret->diff = DIFF_EASY;

    return ret;
}

static const struct game_params towers_presets[] = {
    {  4, DIFF_EASY         },
    {  5, DIFF_EASY         },
    {  5, DIFF_HARD         },
    {  6, DIFF_EASY         },
    {  6, DIFF_HARD         },
    {  6, DIFF_EXTREME      },
    {  6, DIFF_UNREASONABLE },
};

static bool game_fetch_preset(int i, char **name, game_params **params)
{
    game_params *ret;
    char buf[80];

    if (i < 0 || i >= lenof(towers_presets))
        return false;

    ret = snew(game_params);
    *ret = towers_presets[i]; /* structure copy */

    sprintf(buf, "%dx%d %s", ret->w, ret->w, towers_diffnames[ret->diff]);

    *name = dupstr(buf);
    *params = ret;
    return true;
}

static void free_params(game_params *params)
{
    sfree(params);
}

static game_params *dup_params(const game_params *params)
{
    game_params *ret = snew(game_params);
    *ret = *params;		       /* structure copy */
    return ret;
}

static void decode_params(game_params *params, char const *string)
{
    char const *p = string;

    params->w = atoi(p);
    while (*p && isdigit((unsigned char)*p)) p++;

    if (*p == 'd') {
        int i;
        p++;
        params->diff = DIFFCOUNT+1; /* ...which is invalid */
        if (*p) {
            for (i = 0; i < DIFFCOUNT; i++) {
                if (*p == towers_diffchars[i])
                    params->diff = i;
            }
            p++;
        }
    }
}

static char *encode_params(const game_params *params, bool full)
{
    char ret[80];

    sprintf(ret, "%d", params->w);
    if (full)
        sprintf(ret + strlen(ret), "d%c", towers_diffchars[params->diff]);

    return dupstr(ret);
}

static config_item *game_configure(const game_params *params)
{
    config_item *ret;
    char buf[80];

    ret = snewn(3, config_item);

    ret[0].name = "Grid size";
    ret[0].type = C_STRING;
    sprintf(buf, "%d", params->w);
    ret[0].u.string.sval = dupstr(buf);

    ret[1].name = "Difficulty";
    ret[1].type = C_CHOICES;
    ret[1].u.choices.choicenames = DIFFCONFIG;
    ret[1].u.choices.selected = params->diff;

    ret[2].name = NULL;
    ret[2].type = C_END;

    return ret;
}

static game_params *custom_params(const config_item *cfg)
{
    game_params *ret = snew(game_params);

    ret->w = atoi(cfg[0].u.string.sval);
    ret->diff = cfg[1].u.choices.selected;

    return ret;
}

static const char *validate_params(const game_params *params, bool full)
{
    if (params->w < 3 || params->w > 9)
        return "Grid size must be between 3 and 9";
    if (params->diff >= DIFFCOUNT)
        return "Unknown difficulty rating";
    return NULL;
}

/* ----------------------------------------------------------------------
 * Solver.
 */

struct solver_ctx {
    int w, diff;
    bool started;
    int *clues;
    long *iscratch;
    int *dscratch;
};

static int solver_easy(struct latin_solver *solver, void *vctx)
{
    struct solver_ctx *ctx = (struct solver_ctx *)vctx;
    int w = ctx->w;
    int c, i, j, n, m, furthest;
    int start, step, cstart, cstep, clue, pos, cpos;
    int ret = 0;
#ifdef STANDALONE_SOLVER
    char prefix[256];
#endif

    if (!ctx->started) {
	ctx->started = true;
	/*
	 * One-off loop to help get started: when a pair of facing
	 * clues sum to w+1, it must mean that the row consists of
	 * two increasing sequences back to back, so we can
	 * immediately place the highest digit by knowing the
	 * lengths of those two sequences.
	 */
	for (c = 0; c < 3*w; c = (c == w-1 ? 2*w : c+1)) {
	    int c2 = c + w;

	    if (ctx->clues[c] && ctx->clues[c2] &&
		ctx->clues[c] + ctx->clues[c2] == w+1) {
		STARTSTEP(start, step, c, w);
		CSTARTSTEP(cstart, cstep, c, w);
		pos = start + (ctx->clues[c]-1)*step;
		cpos = cstart + (ctx->clues[c]-1)*cstep;
		if (solver->cube[cpos*w+w-1]) {
#ifdef STANDALONE_SOLVER
		    if (solver_show_working) {
			printf("%*sfacing clues on %s %d are maximal:\n",
			       solver_recurse_depth*4, "",
			       c>=2*w ? "row" : "column", c % w + 1);
			printf("%*s  placing %d at (%d,%d)\n",
			       solver_recurse_depth*4, "",
			       w, pos%w+1, pos/w+1);
		    }
#endif
		    latin_solver_place(solver, pos%w, pos/w, w);
		    ret = 1;
		} else {
		    ret = -1;
		}
	    }
	}

	if (ret)
	    return ret;
    }

    /*
     * Go over every clue doing reasonably simple heuristic
     * deductions.
     */
    for (c = 0; c < 4*w; c++) {
	clue = ctx->clues[c];
	if (!clue)
	    continue;
	STARTSTEP(start, step, c, w);
	CSTARTSTEP(cstart, cstep, c, w);

	/* Find the location of each number in the row. */
	for (i = 0; i < w; i++)
	    ctx->dscratch[i] = w;
	for (i = 0; i < w; i++)
	    if (solver->grid[start+i*step])
		ctx->dscratch[solver->grid[start+i*step]-1] = i;

	n = m = 0;
	furthest = w;
	for (i = w; i >= 1; i--) {
	    if (ctx->dscratch[i-1] == w) {
		break;
	    } else if (ctx->dscratch[i-1] < furthest) {
		furthest = ctx->dscratch[i-1];
		m = i;
		n++;
	    }
	}
	if (clue == n+1 && furthest > 1) {
#ifdef STANDALONE_SOLVER
	    if (solver_show_working)
		sprintf(prefix, "%*sclue %s %d is nearly filled:\n",
			solver_recurse_depth*4, "",
			cluepos[c/w], c%w+1);
	    else
		prefix[0] = '\0';	       /* placate optimiser */
#endif
	    /*
	     * We can already see an increasing sequence of the very
	     * highest numbers, of length one less than that
	     * specified in the clue. All of those numbers _must_ be
	     * part of the clue sequence, so the number right next
	     * to the clue must be the final one - i.e. it must be
	     * bigger than any of the numbers between it and m. This
	     * allows us to rule out small numbers in that square.
	     *
	     * (This is a generalisation of the obvious deduction
	     * that when you see a clue saying 1, it must be right
	     * next to the largest possible number; and similarly,
	     * when you see a clue saying 2 opposite that, it must
	     * be right next to the second-largest.)
	     */
	    j = furthest-1;  /* number of small numbers we can rule out */
	    for (i = 1; i <= w && j > 0; i++) {
		if (ctx->dscratch[i-1] < w && ctx->dscratch[i-1] >= furthest)
		    continue;	       /* skip this number, it's elsewhere */
		j--;
		if (solver->cube[cstart*w+i-1]) {
#ifdef STANDALONE_SOLVER
		    if (solver_show_working) {
			printf("%s%*s  ruling out %d at (%d,%d)\n",
			       prefix, solver_recurse_depth*4, "",
			       i, start%w+1, start/w+1);
			prefix[0] = '\0';
		    }
#endif
		    solver->cube[cstart*w+i-1] = 0;
		    ret = 1;
		}
	    }
	}

	if (ret)
	    return ret;

#ifdef STANDALONE_SOLVER
	if (solver_show_working)
	    sprintf(prefix, "%*slower bounds for clue %s %d:\n",
		    solver_recurse_depth*4, "",
		    cluepos[c/w], c%w+1);
	else
	    prefix[0] = '\0';	       /* placate optimiser */
#endif

	i = 0;
	for (n = w; n > 0; n--) {
	    /*
	     * The largest number cannot occur in the first (clue-1)
	     * squares of the row, or else there wouldn't be space
	     * for a sufficiently long increasing sequence which it
	     * terminated. The second-largest number (not counting
	     * any that are known to be on the far side of a larger
	     * number and hence excluded from this sequence) cannot
	     * occur in the first (clue-2) squares, similarly, and
	     * so on.
	     */

	    if (ctx->dscratch[n-1] < w) {
		for (m = n+1; m < w; m++)
		    if (ctx->dscratch[m] < ctx->dscratch[n-1])
			break;
		if (m < w)
		    continue;	       /* this number doesn't count */
	    }

	    for (j = 0; j < clue - i - 1; j++)
		if (solver->cube[(cstart + j*cstep)*w+n-1]) {
#ifdef STANDALONE_SOLVER
		    if (solver_show_working) {
			int pos = start+j*step;
			printf("%s%*s  ruling out %d at (%d,%d)\n",
			       prefix, solver_recurse_depth*4, "",
			       n, pos%w+1, pos/w+1);
			prefix[0] = '\0';
		    }
#endif
		    solver->cube[(cstart + j*cstep)*w+n-1] = 0;
		    ret = 1;
		}
	    i++;
	}
    }

    if (ret)
	return ret;

    return 0;
}

static int solver_hard(struct latin_solver *solver, void *vctx)
{
    struct solver_ctx *ctx = (struct solver_ctx *)vctx;
    int w = ctx->w;
    int c, i, j, n, best, clue, start, step, ret;
    long bitmap;
#ifdef STANDALONE_SOLVER
    char prefix[256];
#endif

    /*
     * Go over every clue analysing all possibilities.
     */
    for (c = 0; c < 4*w; c++) {
	clue = ctx->clues[c];
	if (!clue)
	    continue;
	CSTARTSTEP(start, step, c, w);

	for (i = 0; i < w; i++)
	    ctx->iscratch[i] = 0;

	/*
	 * Instead of a tedious physical recursion, I iterate in the
	 * scratch array through all possibilities. At any given
	 * moment, i indexes the element of the box that will next
	 * be incremented.
	 */
	i = 0;
	ctx->dscratch[i] = 0;
	best = n = 0;
	bitmap = 0;

	while (1) {
	    if (i < w) {
		/*
		 * Find the next valid value for cell i.
		 */
		int limit = (n == clue ? best : w);
		int pos = start + step * i;
		for (j = ctx->dscratch[i] + 1; j <= limit; j++) {
		    if (bitmap & (1L << j))
			continue;      /* used this one already */
		    if (!solver->cube[pos*w+j-1])
			continue;      /* ruled out already */

		    /* Found one. */
		    break;
		}

		if (j > limit) {
		    /* No valid values left; drop back. */
		    i--;
		    if (i < 0)
			break;	       /* overall iteration is finished */
		    bitmap &= ~(1L << ctx->dscratch[i]);
		    if (ctx->dscratch[i] == best) {
			n--;
			best = 0;
			for (j = 0; j < i; j++)
			    if (best < ctx->dscratch[j])
				best = ctx->dscratch[j];
		    }
		} else {
		    /* Got a valid value; store it and move on. */
		    bitmap |= 1L << j;
		    ctx->dscratch[i++] = j;
		    if (j > best) {
			best = j;
			n++;
		    }
		    ctx->dscratch[i] = 0;
		}
	    } else {
		if (n == clue) {
		    for (j = 0; j < w; j++)
			ctx->iscratch[j] |= 1L << ctx->dscratch[j];
		}
		i--;
		bitmap &= ~(1L << ctx->dscratch[i]);
		if (ctx->dscratch[i] == best) {
		    n--;
		    best = 0;
		    for (j = 0; j < i; j++)
			if (best < ctx->dscratch[j])
			    best = ctx->dscratch[j];
		}
	    }
	}

#ifdef STANDALONE_SOLVER
	if (solver_show_working)
	    sprintf(prefix, "%*sexhaustive analysis of clue %s %d:\n",
		    solver_recurse_depth*4, "",
		    cluepos[c/w], c%w+1);
	else
	    prefix[0] = '\0';	       /* placate optimiser */
#endif

	ret = 0;

	for (i = 0; i < w; i++) {
	    int pos = start + step * i;
	    for (j = 1; j <= w; j++) {
		if (solver->cube[pos*w+j-1] &&
		    !(ctx->iscratch[i] & (1L << j))) {
#ifdef STANDALONE_SOLVER
		    if (solver_show_working) {
			printf("%s%*s  ruling out %d at (%d,%d)\n",
			       prefix, solver_recurse_depth*4, "",
			       j, pos/w+1, pos%w+1);
			prefix[0] = '\0';
		    }
#endif
		    solver->cube[pos*w+j-1] = 0;
		    ret = 1;
		}
	    }

	    /*
	     * Once we find one clue we can do something with in
	     * this way, revert to trying easier deductions, so as
	     * not to generate solver diagnostics that make the
	     * problem look harder than it is.
	     */
	    if (ret)
		return ret;
	}
    }

    return 0;
}

#define SOLVER(upper,title,func,lower) func,
static usersolver_t const towers_solvers[] = { DIFFLIST(SOLVER) };

static bool towers_valid(struct latin_solver *solver, void *vctx)
{
    struct solver_ctx *ctx = (struct solver_ctx *)vctx;
    int w = ctx->w;
    int c, i, n, best, clue, start, step;
    for (c = 0; c < 4*w; c++) {
	clue = ctx->clues[c];
	if (!clue)
	    continue;

        STARTSTEP(start, step, c, w);
        n = best = 0;
        for (i = 0; i < w; i++) {
            if (solver->grid[start+i*step] > best) {
                best = solver->grid[start+i*step];
                n++;
            }
        }

        if (n != clue) {
#ifdef STANDALONE_SOLVER
            if (solver_show_working)
		printf("%*sclue %s %d is violated\n",
			solver_recurse_depth*4, "",
			cluepos[c/w], c%w+1);
#endif
            return false;
        }
    }
    return true;
}

static int solver(int w, int *clues, digit *soln, int maxdiff)
{
    int ret;
    struct solver_ctx ctx;

    ctx.w = w;
    ctx.diff = maxdiff;
    ctx.clues = clues;
    ctx.started = false;
    ctx.iscratch = snewn(w, long);
    ctx.dscratch = snewn(w+1, int);

    ret = latin_solver(soln, w, maxdiff,
		       DIFF_EASY, DIFF_HARD, DIFF_EXTREME,
		       DIFF_EXTREME, DIFF_UNREASONABLE,
		       towers_solvers, towers_valid, &ctx, NULL, NULL);

    sfree(ctx.iscratch);
    sfree(ctx.dscratch);

    return ret;
}

/* ----------------------------------------------------------------------
 * Grid generation.
 */

static char *new_game_desc(const game_params *params, random_state *rs,
			   char **aux, bool interactive)
{
    int w = params->w, a = w*w;
    digit *grid, *soln, *soln2;
    int *clues, *order;
    int i, ret;
    int diff = params->diff;
    char *desc, *p;

    /*
     * Difficulty exceptions: some combinations of size and
     * difficulty cannot be satisfied, because all puzzles of at
     * most that difficulty are actually even easier.
     *
     * Remember to re-test this whenever a change is made to the
     * solver logic!
     *
     * I tested it using the following shell command:

for d in e h x u; do
  for i in {3..9}; do
    echo -n "./towers --generate 1 ${i}d${d}: "
    perl -e 'alarm 30; exec @ARGV' ./towers --generate 1 ${i}d${d} >/dev/null \
      && echo ok
  done
done

     * Of course, it's better to do that after taking the exceptions
     * _out_, so as to detect exceptions that should be removed as
     * well as those which should be added.
     */
    if (diff > DIFF_HARD && w <= 3)
	diff = DIFF_HARD;

    grid = NULL;
    clues = snewn(4*w, int);
    soln = snewn(a, digit);
    soln2 = snewn(a, digit);
    order = snewn(max(4*w,a), int);

    while (1) {
	/*
	 * Construct a latin square to be the solution.
	 */
	sfree(grid);
	grid = latin_generate(w, rs);

	/*
	 * Fill in the clues.
	 */
	for (i = 0; i < 4*w; i++) {
	    int start, step, j, k, best;
	    STARTSTEP(start, step, i, w);
	    k = best = 0;
	    for (j = 0; j < w; j++) {
		if (grid[start+j*step] > best) {
		    best = grid[start+j*step];
		    k++;
		}
	    }
	    clues[i] = k;
	}

	/*
	 * Remove the grid numbers and then the clues, one by one,
	 * for as long as the game remains soluble at the given
	 * difficulty.
	 */
	memcpy(soln, grid, a);

	if (diff == DIFF_EASY && w <= 5) {
	    /*
	     * Special case: for Easy-mode grids that are small
	     * enough, it's nice to be able to find completely empty
	     * grids.
	     */
	    memset(soln2, 0, a);
	    ret = solver(w, clues, soln2, diff);
	    if (ret > diff)
		continue;
	}

	for (i = 0; i < a; i++)
	    order[i] = i;
	shuffle(order, a, sizeof(*order), rs);
	for (i = 0; i < a; i++) {
	    int j = order[i];

	    memcpy(soln2, grid, a);
	    soln2[j] = 0;
	    ret = solver(w, clues, soln2, diff);
	    if (ret <= diff)
		grid[j] = 0;
	}

	if (diff > DIFF_EASY) {	       /* leave all clues on Easy mode */
	    for (i = 0; i < 4*w; i++)
		order[i] = i;
	    shuffle(order, 4*w, sizeof(*order), rs);
	    for (i = 0; i < 4*w; i++) {
		int j = order[i];
		int clue = clues[j];

		memcpy(soln2, grid, a);
		clues[j] = 0;
		ret = solver(w, clues, soln2, diff);
		if (ret > diff)
		    clues[j] = clue;
	    }
	}

	/*
	 * See if the game can be solved at the specified difficulty
	 * level, but not at the one below.
	 */
	memcpy(soln2, grid, a);
	ret = solver(w, clues, soln2, diff);
	if (ret != diff)
	    continue;		       /* go round again */

	/*
	 * We've got a usable puzzle!
	 */
	break;
    }

    /*
     * Encode the puzzle description.
     */
    desc = snewn(40*a, char);
    p = desc;
    for (i = 0; i < 4*w; i++) {
        if (i)
            *p++ = '/';
        if (clues[i])
            p += sprintf(p, "%d", clues[i]);
    }
    for (i = 0; i < a; i++)
	if (grid[i])
	    break;
    if (i < a) {
	int run = 0;

	*p++ = ',';

	for (i = 0; i <= a; i++) {
	    int n = (i < a ? grid[i] : -1);

	    if (!n)
		run++;
	    else {
		if (run) {
		    while (run > 0) {
			int thisrun = min(run, 26);
			*p++ = thisrun - 1 + 'a';
			run -= thisrun;
		    }
		} else {
		    /*
		     * If there's a number in the very top left or
		     * bottom right, there's no point putting an
		     * unnecessary _ before or after it.
		     */
		    if (i > 0 && n > 0)
			*p++ = '_';
		}
		if (n > 0)
		    p += sprintf(p, "%d", n);
		run = 0;
	    }
	}
    }
    *p++ = '\0';
    desc = sresize(desc, p - desc, char);

    /*
     * Encode the solution.
     */
    *aux = snewn(a+2, char);
    (*aux)[0] = 'S';
    for (i = 0; i < a; i++)
	(*aux)[i+1] = '0' + soln[i];
    (*aux)[a+1] = '\0';

    sfree(grid);
    sfree(clues);
    sfree(soln);
    sfree(soln2);
    sfree(order);

    return desc;
}

/* ----------------------------------------------------------------------
 * Gameplay.
 */

static const char *validate_desc(const game_params *params, const char *desc)
{
    int w = params->w, a = w*w;
    const char *p = desc;
    int i, clue;

    /*
     * Verify that the right number of clues are given, and that
     * they're in range.
     */
    for (i = 0; i < 4*w; i++) {
	if (!*p)
	    return "Too few clues for grid size";

	if (i > 0) {
	    if (*p != '/')
		return "Expected commas between clues";
	    p++;
	}

	if (isdigit((unsigned char)*p)) {
	    clue = atoi(p);
	    while (*p && isdigit((unsigned char)*p)) p++;

	    if (clue <= 0 || clue > w)
		return "Clue number out of range";
	}
    }
    if (*p == '/')
	return "Too many clues for grid size";

    if (*p == ',') {
	/*
	 * Verify that the right amount of grid data is given, and
	 * that any grid elements provided are in range.
	 */
	int squares = 0;

	p++;
	while (*p) {
	    int c = *p++;
	    if (c >= 'a' && c <= 'z') {
		squares += c - 'a' + 1;
	    } else if (c == '_') {
		/* do nothing */;
	    } else if (c > '0' && c <= '9') {
		int val = atoi(p-1);
		if (val < 1 || val > w)
		    return "Out-of-range number in grid description";
		squares++;
		while (*p && isdigit((unsigned char)*p)) p++;
	    } else
		return "Invalid character in game description";
	}

	if (squares < a)
	    return "Not enough data to fill grid";

	if (squares > a)
	    return "Too much data to fit in grid";
    }

    if (*p) return "Rubbish at end of game description";
    return NULL;
}

static key_label *game_request_keys(const game_params *params, int *nkeys)
{
    int i;
    int w = params->w;
    key_label *keys = snewn(w+1, key_label);
    *nkeys = w + 1;

    for (i = 0; i < w; i++) {
	if (i<9) keys[i].button = '1' + i;
	else keys[i].button = 'a' + i - 9;

        keys[i].label = NULL;
    }
    keys[w].button = '\b';
    keys[w].label = NULL;

    return keys;
}

static game_state *new_game(midend *me, const game_params *params,
                            const char *desc)
{
    int w = params->w, a = w*w;
    game_state *state = snew(game_state);
    const char *p = desc;
    int i;

    state->par = *params;	       /* structure copy */
    state->clues = snew(struct clues);
    state->clues->refcount = 1;
    state->clues->w = w;
    state->clues->clues = snewn(4*w, int);
    state->clues->immutable = snewn(a, digit);
    state->grid = snewn(a, digit);
    state->clues_done = snewn(4*w, bool);
    state->pencil = snewn(a, int);

    for (i = 0; i < a; i++) {
	state->grid[i] = 0;
	state->pencil[i] = 0;
    }

    memset(state->clues->immutable, 0, a);
    memset(state->clues_done, 0, 4*w*sizeof(bool));

    for (i = 0; i < 4*w; i++) {
	if (i > 0) {
	    assert(*p == '/');
	    p++;
	}
	if (*p && isdigit((unsigned char)*p)) {
	    state->clues->clues[i] = atoi(p);
	    while (*p && isdigit((unsigned char)*p)) p++;
	} else
	    state->clues->clues[i] = 0;
    }

    if (*p == ',') {
	int pos = 0;
	p++;
	while (*p) {
	    int c = *p++;
	    if (c >= 'a' && c <= 'z') {
		pos += c - 'a' + 1;
	    } else if (c == '_') {
		/* do nothing */;
	    } else if (c > '0' && c <= '9') {
		int val = atoi(p-1);
		assert(val >= 1 && val <= w);
		assert(pos < a);
		state->grid[pos] = state->clues->immutable[pos] = val;
		pos++;
		while (*p && isdigit((unsigned char)*p)) p++;
	    } else
		assert(!"Corrupt game description");
	}
	assert(pos == a);
    }
    assert(!*p);

    state->completed = false;
    state->cheated = false;

    return state;
}

static game_state *dup_game(const game_state *state)
{
    int w = state->par.w, a = w*w;
    game_state *ret = snew(game_state);

    ret->par = state->par;	       /* structure copy */

    ret->clues = state->clues;
    ret->clues->refcount++;

    ret->grid = snewn(a, digit);
    ret->pencil = snewn(a, int);
    ret->clues_done = snewn(4*w, bool);
    memcpy(ret->grid, state->grid, a*sizeof(digit));
    memcpy(ret->pencil, state->pencil, a*sizeof(int));
    memcpy(ret->clues_done, state->clues_done, 4*w*sizeof(bool));

    ret->completed = state->completed;
    ret->cheated = state->cheated;

    return ret;
}

static void free_game(game_state *state)
{
    sfree(state->grid);
    sfree(state->pencil);
    sfree(state->clues_done);
    if (--state->clues->refcount <= 0) {
	sfree(state->clues->immutable);
	sfree(state->clues->clues);
	sfree(state->clues);
    }
    sfree(state);
}

static char *solve_game(const game_state *state, const game_state *currstate,
                        const char *aux, const char **error)
{
    int w = state->par.w, a = w*w;
    int i, ret;
    digit *soln;
    char *out;

    if (aux)
	return dupstr(aux);

    soln = snewn(a, digit);
    memcpy(soln, state->clues->immutable, a);

    ret = solver(w, state->clues->clues, soln, DIFFCOUNT-1);

    if (ret == diff_impossible) {
	*error = "No solution exists for this puzzle";
	out = NULL;
    } else if (ret == diff_ambiguous) {
	*error = "Multiple solutions exist for this puzzle";
	out = NULL;
    } else {
	out = snewn(a+2, char);
	out[0] = 'S';
	for (i = 0; i < a; i++)
	    out[i+1] = '0' + soln[i];
	out[a+1] = '\0';
    }

    sfree(soln);
    return out;
}

static bool game_can_format_as_text_now(const game_params *params)
{
    return true;
}

static char *game_text_format(const game_state *state)
{
    int w = state->par.w /* , a = w*w */;
    char *ret;
    char *p;
    int x, y;
    int total;

    /*
     * We have:
     * 	- a top clue row, consisting of three spaces, then w clue
     * 	  digits with spaces between (total 2*w+3 chars including
     * 	  newline)
     *  - a blank line (one newline)
     * 	- w main rows, consisting of a left clue digit, two spaces,
     * 	  w grid digits with spaces between, two spaces and a right
     * 	  clue digit (total 2*w+6 chars each including newline)
     *  - a blank line (one newline)
     *  - a bottom clue row (same as top clue row)
     *  - terminating NUL.
     *
     * Total size is therefore 2*(2*w+3) + 2 + w*(2*w+6) + 1
     * = 2w^2+10w+9.
     */
    total = 2*w*w + 10*w + 9;
    ret = snewn(total, char);
    p = ret;

    /* Top clue row. */
    *p++ = ' '; *p++ = ' ';
    for (x = 0; x < w; x++) {
	*p++ = ' ';
	*p++ = (state->clues->clues[x] ? '0' + state->clues->clues[x] : ' ');
    }
    *p++ = '\n';

    /* Blank line. */
    *p++ = '\n';

    /* Main grid. */
    for (y = 0; y < w; y++) {
	*p++ = (state->clues->clues[y+2*w] ? '0' + state->clues->clues[y+2*w] :
		' ');
	*p++ = ' ';
	for (x = 0; x < w; x++) {
	    *p++ = ' ';
	    *p++ = (state->grid[y*w+x] ? '0' + state->grid[y*w+x] : ' ');
	}
	*p++ = ' '; *p++ = ' ';
	*p++ = (state->clues->clues[y+3*w] ? '0' + state->clues->clues[y+3*w] :
		' ');
	*p++ = '\n';
    }

    /* Blank line. */
    *p++ = '\n';

    /* Bottom clue row. */
    *p++ = ' '; *p++ = ' ';
    for (x = 0; x < w; x++) {
	*p++ = ' ';
	*p++ = (state->clues->clues[x+w] ? '0' + state->clues->clues[x+w] :
		' ');
    }
    *p++ = '\n';

    *p++ = '\0';
    assert(p == ret + total);

    return ret;
}

struct game_ui {
    /*
     * These are the coordinates of the currently highlighted
     * square on the grid, if hshow = 1.
     */
    int hx, hy;
    /*
     * This indicates whether the current highlight is a
     * pencil-mark one or a real one.
     */
    bool hpencil;
    /*
     * This indicates whether or not we're showing the highlight
     * (used to be hx = hy = -1); important so that when we're
     * using the cursor keys it doesn't keep coming back at a
     * fixed position. When hshow = 1, pressing a valid number
     * or letter key or Space will enter that number or letter in the grid.
     */
    bool hshow;
    /*
     * This indicates whether we're using the highlight as a cursor;
     * it means that it doesn't vanish on a keypress, and that it is
     * allowed on immutable squares.
     */
    bool hcursor;

    /*
     * User preference option which can be set to FALSE to disable the
     * 3D graphical style, and instead just display the puzzle as if
     * it was a Sudoku variant, i.e. each square just has a digit in
     * it.
     *
     * I was initially a bit uncertain about whether the 3D style
     * would be the right thing, on the basis that it uses up space in
     * the cells and makes it hard to use many pencil marks. Actually
     * nobody seems to have complained, but having put in the option
     * while I was still being uncertain, it seems silly not to leave
     * it in just in case.
     */
    int three_d;

    /*
     * User preference option: if the user right-clicks in a square
     * and presses a number key to add/remove a pencil mark, do we
     * hide the mouse highlight again afterwards?
     *
     * Historically our answer was yes. The Android port prefers no.
     * There are advantages both ways, depending how much you dislike
     * the highlight cluttering your view. So it's a preference.
     */
    bool pencil_keep_highlight;
};

static void legacy_prefs_override(struct game_ui *ui_out)
{
    static bool initialised = false;
    static int three_d = -1;

    if (!initialised) {
        initialised = true;
        three_d = getenv_bool("TOWERS_2D", -1);
    }

    if (three_d != -1)
        ui_out->three_d = three_d;
}

static game_ui *new_ui(const game_state *state)
{
    game_ui *ui = snew(game_ui);

    ui->hx = ui->hy = 0;
    ui->hpencil = false;
    ui->hshow = ui->hcursor = getenv_bool("PUZZLES_SHOW_CURSOR", false);

    ui->three_d = true;
    ui->pencil_keep_highlight = false;
    legacy_prefs_override(ui);

    return ui;
}

static void free_ui(game_ui *ui)
{
    sfree(ui);
}

static config_item *get_prefs(game_ui *ui)
{
    config_item *ret;

    ret = snewn(3, config_item);

    ret[0].name = "Keep mouse highlight after changing a pencil mark";
    ret[0].kw = "pencil-keep-highlight";
    ret[0].type = C_BOOLEAN;
    ret[0].u.boolean.bval = ui->pencil_keep_highlight;

    ret[1].name = "Puzzle appearance";
    ret[1].kw = "appearance";
    ret[1].type = C_CHOICES;
    ret[1].u.choices.choicenames = ":2D:3D";
    ret[1].u.choices.choicekws = ":2d:3d";
    ret[1].u.choices.selected = ui->three_d;

    ret[2].name = NULL;
    ret[2].type = C_END;

    return ret;
}

static void set_prefs(game_ui *ui, const config_item *cfg)
{
    ui->pencil_keep_highlight = cfg[0].u.boolean.bval;
    ui->three_d = cfg[1].u.choices.selected;
}

static void game_changed_state(game_ui *ui, const game_state *oldstate,
                               const game_state *newstate)
{
    int w = newstate->par.w;
    /*
     * We prevent pencil-mode highlighting of a filled square, unless
     * we're using the cursor keys. So if the user has just filled in
     * a square which we had a pencil-mode highlight in (by Undo, or
     * by Redo, or by Solve), then we cancel the highlight.
     */
    if (ui->hshow && ui->hpencil && !ui->hcursor &&
        newstate->grid[ui->hy * w + ui->hx] != 0) {
        ui->hshow = false;
    }
}

static const char *current_key_label(const game_ui *ui,
                                     const game_state *state, int button)
{
    if (ui->hshow && (button == CURSOR_SELECT))
        return ui->hpencil ? "Ink" : "Pencil";
    return "";
}

#define PREFERRED_TILESIZE 48
#define TILESIZE (ds->tilesize)
#define BORDER (TILESIZE * 9 / 8)
#define COORD(x) ((x)*TILESIZE + BORDER)
#define FROMCOORD(x) (((x)+(TILESIZE-BORDER)) / TILESIZE - 1)

/* These always return positive values, though y offsets are actually -ve */
#define X_3D_DISP(height, w) ((height) * TILESIZE / (8 * (w)))
#define Y_3D_DISP(height, w) ((height) * TILESIZE / (4 * (w)))

#define FLASH_TIME 0.4F

#define DF_PENCIL_SHIFT 16
#define DF_CLUE_DONE 0x10000
#define DF_ERROR 0x8000
#define DF_HIGHLIGHT 0x4000
#define DF_HIGHLIGHT_PENCIL 0x2000
#define DF_IMMUTABLE 0x1000
#define DF_PLAYAREA 0x0800
#define DF_DIGIT_MASK 0x00FF

struct game_drawstate {
    int tilesize;
    long *tiles;		       /* (w+2)*(w+2) temp space */
    long *drawn;		       /* (w+2)*(w+2)*4: current drawn data */
    bool *errtmp;
};

static bool check_errors(const game_state *state, bool *errors)
{
    int w = state->par.w /*, a = w*w */;
    int W = w+2, A = W*W;	       /* the errors array is (w+2) square */
    int *clues = state->clues->clues;
    digit *grid = state->grid;
    int i, x, y;
    bool errs = false;
    int tmp[32];

    assert(w < lenof(tmp));

    if (errors)
	for (i = 0; i < A; i++)
	    errors[i] = false;

    for (y = 0; y < w; y++) {
	unsigned long mask = 0, errmask = 0;
	for (x = 0; x < w; x++) {
	    unsigned long bit = 1UL << grid[y*w+x];
	    errmask |= (mask & bit);
	    mask |= bit;
	}

	if (mask != (1L << (w+1)) - (1L << 1)) {
	    errs = true;
	    errmask &= ~1UL;
	    if (errors) {
		for (x = 0; x < w; x++)
		    if (errmask & (1UL << grid[y*w+x]))
			errors[(y+1)*W+(x+1)] = true;
	    }
	}
    }

    for (x = 0; x < w; x++) {
	unsigned long mask = 0, errmask = 0;
	for (y = 0; y < w; y++) {
	    unsigned long bit = 1UL << grid[y*w+x];
	    errmask |= (mask & bit);
	    mask |= bit;
	}

	if (mask != (1 << (w+1)) - (1 << 1)) {
	    errs = true;
	    errmask &= ~1UL;
	    if (errors) {
		for (y = 0; y < w; y++)
		    if (errmask & (1UL << grid[y*w+x]))
			errors[(y+1)*W+(x+1)] = true;
	    }
	}
    }

    for (i = 0; i < 4*w; i++) {
	int start, step, j, n, best;
	STARTSTEP(start, step, i, w);

	if (!clues[i])
	    continue;

	best = n = 0;
	for (j = 0; j < w; j++) {
	    int number = grid[start+j*step];
	    if (!number)
		break;		       /* can't tell what happens next */
	    if (number > best) {
		best = number;
		n++;
	    }
	}

	if (n > clues[i] || (best == w && n < clues[i]) ||
	    (best < w && n == clues[i])) {
	    if (errors) {
		int x, y;
		CLUEPOS(x, y, i, w);
		errors[(y+1)*W+(x+1)] = true;
	    }
	    errs = true;
	}
    }

    return errs;
}

static int clue_index(const game_state *state, int x, int y)
{
    int w = state->par.w;

    if (x == -1 || x == w)
        return w * (x == -1 ? 2 : 3) + y;
    else if (y == -1 || y == w)
        return (y == -1 ? 0 : w) + x;

    return -1;
}

static bool is_clue(const game_state *state, int x, int y)
{
    int w = state->par.w;

    if (((x == -1 || x == w) && y >= 0 && y < w) ||
        ((y == -1 || y == w) && x >= 0 && x < w))
    {
        if (state->clues->clues[clue_index(state, x, y)] & DF_DIGIT_MASK)
            return true;
    }

    return false;
}

static char *interpret_move(const game_state *state, game_ui *ui,
                            const game_drawstate *ds,
                            int x, int y, int button)
{
    int w = state->par.w;
    bool shift_or_control = button & (MOD_SHFT | MOD_CTRL);
    int tx, ty;
    char buf[80];

    button &= ~MOD_MASK;

    tx = FROMCOORD(x);
    ty = FROMCOORD(y);

    if (ui->three_d) {
	/*
	 * In 3D mode, just locating the mouse click in the natural
	 * square grid may not be sufficient to tell which tower the
	 * user clicked on. Investigate the _tops_ of the nearby
	 * towers to see if a click on one grid square was actually
	 * a click on a tower protruding into that region from
	 * another.
	 */
	int dx, dy;
	for (dy = 0; dy <= 1; dy++)
	    for (dx = 0; dx >= -1; dx--) {
		int cx = tx + dx, cy = ty + dy;
		if (cx >= 0 && cx < w && cy >= 0 && cy < w) {
		    int height = state->grid[cy*w+cx];
		    int bx = COORD(cx), by = COORD(cy);
		    int ox = bx + X_3D_DISP(height, w);
		    int oy = by - Y_3D_DISP(height, w);
		    if (/* on top face? */
			(x - ox >= 0 && x - ox < TILESIZE &&
			 y - oy >= 0 && y - oy < TILESIZE) ||
			/* in triangle between top-left corners? */
			(ox > bx && x >= bx && x <= ox && y <= by &&
			 (by-y) * (ox-bx) <= (by-oy) * (x-bx)) ||
			/* in triangle between bottom-right corners? */
			(ox > bx && x >= bx+TILESIZE && x <= ox+TILESIZE &&
			 y >= oy+TILESIZE &&
			 (by-y+TILESIZE)*(ox-bx) >= (by-oy)*(x-bx-TILESIZE))) {
			tx = cx;
			ty = cy;
		    }
		}
	    }
    }

    if (tx >= 0 && tx < w && ty >= 0 && ty < w) {
        if (button == LEFT_BUTTON) {
#ifdef STYLUS_BASED
            if (tx == ui->hx && ty == ui->hy) {
                if (!ui->hshow) {
                    ui->hshow = true;
                    ui->hpencil = false;
                } else if (!ui->hpencil && state->grid[ty*w+tx] == 0) {
                    ui->hpencil = true;
                } else
#else
	    if (tx == ui->hx && ty == ui->hy &&
		ui->hshow && !ui->hpencil) {
#endif
                ui->hshow = false;
            } else {
                ui->hx = tx;
                ui->hy = ty;
		ui->hshow = !state->clues->immutable[ty*w+tx];
                ui->hpencil = false;
            }
            ui->hcursor = false;
            return MOVE_UI_UPDATE;
        }
        if (button == RIGHT_BUTTON) {
            /*
             * Pencil-mode highlighting for non filled squares.
             */
            if (state->grid[ty*w+tx] == 0) {
                if (tx == ui->hx && ty == ui->hy &&
                    ui->hshow && ui->hpencil) {
                    ui->hshow = false;
                } else {
                    ui->hpencil = true;
                    ui->hx = tx;
                    ui->hy = ty;
                    ui->hshow = true;
                }
            } else {
                ui->hshow = false;
            }
            ui->hcursor = false;
            return MOVE_UI_UPDATE;
        }
    } else if (button == LEFT_BUTTON) {
        if (is_clue(state, tx, ty)) {
            sprintf(buf, "%c%d,%d", 'D', tx, ty);
            return dupstr(buf);
        }
    }
    if (IS_CURSOR_MOVE(button)) {
        if (shift_or_control) {
            int x = ui->hx, y = ui->hy;
            switch (button) {
            case CURSOR_LEFT:   x = -1; break;
            case CURSOR_RIGHT:  x =  w; break;
            case CURSOR_UP:     y = -1; break;
            case CURSOR_DOWN:   y =  w; break;
            }
            if (is_clue(state, x, y)) {
                sprintf(buf, "%c%d,%d", 'D', x, y);
                return dupstr(buf);
            }
            return NULL;
        }
        ui->hcursor = true;
        return move_cursor(button, &ui->hx, &ui->hy, w, w, false, &ui->hshow);
    }
    if (ui->hshow &&
        (button == CURSOR_SELECT)) {
        ui->hpencil = !ui->hpencil;
        ui->hcursor = true;
        return MOVE_UI_UPDATE;
    }

    if (ui->hshow &&
	((button >= '0' && button <= '9' && button - '0' <= w) ||
	 button == CURSOR_SELECT2 || button == '\b')) {
	int n = button - '0';
	if (button == CURSOR_SELECT2 || button == '\b')
	    n = 0;

        /*
         * Can't make pencil marks in a filled square. This can only
         * become highlighted if we're using cursor keys.
         */
        if (ui->hpencil && state->grid[ui->hy*w+ui->hx])
            return NULL;

	/*
	 * Can't do anything to an immutable square.
	 */
        if (state->clues->immutable[ui->hy*w+ui->hx])
            return NULL;

        /*
         * If you ask to fill a square with what it already contains,
         * or blank it when it's already empty, that has no effect...
         */
        if ((!ui->hpencil || n == 0) && state->grid[ui->hy*w+ui->hx] == n &&
            state->pencil[ui->hy*w+ui->hx] == 0) {
            /* ... expect to remove the cursor in mouse mode. */
            if (!ui->hcursor) {
                ui->hshow = false;
                return MOVE_UI_UPDATE;
            }
            return NULL;
        }

	sprintf(buf, "%c%d,%d,%d",
		(char)(ui->hpencil && n > 0 ? 'P' : 'R'), ui->hx, ui->hy, n);

<<<<<<< HEAD
        if (!ui->hcursor && !ui->hpencil) ui->hshow = false;
=======
        /*
         * Hide the highlight after a keypress, if it was mouse-
         * generated. Also, don't hide it if this move has changed
         * pencil marks and the user preference says not to hide the
         * highlight in that situation.
         */
        if (!ui->hcursor && !(ui->hpencil && ui->pencil_keep_highlight))
            ui->hshow = false;
>>>>>>> eeec6b86

	return dupstr(buf);
    }

    if (button == 'M' || button == 'm')
        return dupstr("M");

    return NULL;
}

static game_state *execute_move(const game_state *from, const char *move)
{
    int w = from->par.w, a = w*w;
    game_state *ret = dup_game(from);
    int x, y, i, n;

    if (move[0] == 'S') {
	ret->completed = ret->cheated = true;

	for (i = 0; i < a; i++) {
            if (move[i+1] < '1' || move[i+1] > '0'+w)
                goto badmove;
	    ret->grid[i] = move[i+1] - '0';
	    ret->pencil[i] = 0;
	}

        if (move[a+1] != '\0')
            goto badmove;

	return ret;
    } else if ((move[0] == 'P' || move[0] == 'R') &&
	sscanf(move+1, "%d,%d,%d", &x, &y, &n) == 3 &&
	x >= 0 && x < w && y >= 0 && y < w && n >= 0 && n <= w) {
	if (from->clues->immutable[y*w+x])
            goto badmove;

        if (move[0] == 'P' && n > 0) {
            ret->pencil[y*w+x] ^= 1L << n;
        } else {
            ret->grid[y*w+x] = n;
            ret->pencil[y*w+x] = 0;

            if (!ret->completed && !check_errors(ret, NULL))
                ret->completed = true;
        }
	return ret;
    } else if (move[0] == 'M') {
	/*
	 * Fill in absolutely all pencil marks everywhere. (I
	 * wouldn't use this for actual play, but it's a handy
	 * starting point when following through a set of
	 * diagnostics output by the standalone solver.)
	 */
	for (i = 0; i < a; i++) {
	    if (!ret->grid[i])
		ret->pencil[i] = (1L << (w+1)) - (1L << 1);
	}
	return ret;
    } else if (move[0] == 'D' && sscanf(move+1, "%d,%d", &x, &y) == 2 &&
               is_clue(from, x, y)) {
        int index = clue_index(from, x, y);
        ret->clues_done[index] = !ret->clues_done[index];
        return ret;
    }

  badmove:
    /* couldn't parse move string */
    free_game(ret);
    return NULL;
}

/* ----------------------------------------------------------------------
 * Drawing routines.
 */

#define SIZE(w) ((w) * TILESIZE + 2*BORDER)

static void game_compute_size(const game_params *params, int tilesize,
                              const game_ui *ui, int *x, int *y)
{
    /* Ick: fake up `ds->tilesize' for macro expansion purposes */
    struct { int tilesize; } ads, *ds = &ads;
    ads.tilesize = tilesize;

    *x = *y = SIZE(params->w);
}

static void game_set_size(drawing *dr, game_drawstate *ds,
                          const game_params *params, int tilesize)
{
    ds->tilesize = tilesize;
}

static float *game_colours(frontend *fe, int *ncolours)
{
    float *ret = snewn(3 * NCOLOURS, float);

    frontend_default_colour(fe, &ret[COL_BACKGROUND * 3]);

    ret[COL_GRID * 3 + 0] = 0.0F;
    ret[COL_GRID * 3 + 1] = 0.0F;
    ret[COL_GRID * 3 + 2] = 0.0F;

    ret[COL_USER * 3 + 0] = 0.0F;
    ret[COL_USER * 3 + 1] = 0.6F * ret[COL_BACKGROUND * 3 + 1];
    ret[COL_USER * 3 + 2] = 0.0F;

    ret[COL_HIGHLIGHT * 3 + 0] = 0.78F * ret[COL_BACKGROUND * 3 + 0];
    ret[COL_HIGHLIGHT * 3 + 1] = 0.78F * ret[COL_BACKGROUND * 3 + 1];
    ret[COL_HIGHLIGHT * 3 + 2] = 0.78F * ret[COL_BACKGROUND * 3 + 2];

    ret[COL_ERROR * 3 + 0] = 1.0F;
    ret[COL_ERROR * 3 + 1] = 0.0F;
    ret[COL_ERROR * 3 + 2] = 0.0F;

    ret[COL_PENCIL * 3 + 0] = 0.5F * ret[COL_BACKGROUND * 3 + 0];
    ret[COL_PENCIL * 3 + 1] = 0.5F * ret[COL_BACKGROUND * 3 + 1];
    ret[COL_PENCIL * 3 + 2] = ret[COL_BACKGROUND * 3 + 2];

    ret[COL_DONE * 3 + 0] = ret[COL_BACKGROUND * 3 + 0] / 1.5F;
    ret[COL_DONE * 3 + 1] = ret[COL_BACKGROUND * 3 + 1] / 1.5F;
    ret[COL_DONE * 3 + 2] = ret[COL_BACKGROUND * 3 + 2] / 1.5F;

    *ncolours = NCOLOURS;
    return ret;
}

static game_drawstate *game_new_drawstate(drawing *dr, const game_state *state)
{
    int w = state->par.w /*, a = w*w */;
    struct game_drawstate *ds = snew(struct game_drawstate);
    int i;

    ds->tilesize = 0;
    ds->tiles = snewn((w+2)*(w+2), long);
    ds->drawn = snewn((w+2)*(w+2)*4, long);
    for (i = 0; i < (w+2)*(w+2)*4; i++)
	ds->drawn[i] = -1;
    ds->errtmp = snewn((w+2)*(w+2), bool);

    return ds;
}

static void game_free_drawstate(drawing *dr, game_drawstate *ds)
{
    sfree(ds->errtmp);
    sfree(ds->tiles);
    sfree(ds->drawn);
    sfree(ds);
}

static void draw_tile(drawing *dr, game_drawstate *ds, const game_ui *ui,
                      struct clues *clues, int x, int y, long tile)
{
    int w = clues->w /* , a = w*w */;
    int tx, ty, bg;
    char str[64];

    tx = COORD(x);
    ty = COORD(y);

    bg = (tile & DF_HIGHLIGHT) ? COL_HIGHLIGHT : COL_BACKGROUND;

    /* draw tower */
    if (ui->three_d && (tile & DF_PLAYAREA) && (tile & DF_DIGIT_MASK)) {
	int coords[8];
	int xoff = X_3D_DISP(tile & DF_DIGIT_MASK, w);
	int yoff = Y_3D_DISP(tile & DF_DIGIT_MASK, w);

	/* left face of tower */
	coords[0] = tx;
	coords[1] = ty - 1;
	coords[2] = tx;
	coords[3] = ty + TILESIZE - 1;
	coords[4] = coords[2] + xoff;
	coords[5] = coords[3] - yoff;
	coords[6] = coords[0] + xoff;
	coords[7] = coords[1] - yoff;
	draw_polygon(dr, coords, 4, bg, COL_GRID);

	/* bottom face of tower */
	coords[0] = tx + TILESIZE;
	coords[1] = ty + TILESIZE - 1;
	coords[2] = tx;
	coords[3] = ty + TILESIZE - 1;
	coords[4] = coords[2] + xoff;
	coords[5] = coords[3] - yoff;
	coords[6] = coords[0] + xoff;
	coords[7] = coords[1] - yoff;
	draw_polygon(dr, coords, 4, bg, COL_GRID);

	/* now offset all subsequent drawing to the top of the tower */
	tx += xoff;
	ty -= yoff;
    }

    /* erase background */
    draw_rect(dr, tx, ty, TILESIZE, TILESIZE, bg);

    /* pencil-mode highlight */
    if (tile & DF_HIGHLIGHT_PENCIL) {
        int coords[6];
        coords[0] = tx;
        coords[1] = ty;
        coords[2] = tx+TILESIZE/2;
        coords[3] = ty;
        coords[4] = tx;
        coords[5] = ty+TILESIZE/2;
        draw_polygon(dr, coords, 3, COL_HIGHLIGHT, COL_HIGHLIGHT);
    }

    /* draw box outline */
    if (tile & DF_PLAYAREA) {
        int coords[8];
        coords[0] = tx;
        coords[1] = ty - 1;
        coords[2] = tx + TILESIZE;
        coords[3] = ty - 1;
        coords[4] = tx + TILESIZE;
        coords[5] = ty + TILESIZE - 1;
        coords[6] = tx;
        coords[7] = ty + TILESIZE - 1;
        draw_polygon(dr, coords, 4, -1, COL_GRID);
    }

    /* new number needs drawing? */
    if (tile & DF_DIGIT_MASK) {
        int color;

	str[1] = '\0';
	str[0] = (tile & DF_DIGIT_MASK) + '0';

        if (tile & DF_ERROR)
            color = COL_ERROR;
        else if (tile & DF_CLUE_DONE)
            color = COL_DONE;
        else if (x < 0 || y < 0 || x >= w || y >= w)
            color = COL_GRID;
        else if (tile & DF_IMMUTABLE)
            color = COL_GRID;
        else
            color = COL_USER;

	draw_text(dr, tx + TILESIZE/2, ty + TILESIZE/2, FONT_VARIABLE,
		  (tile & DF_PLAYAREA ? TILESIZE/2 : TILESIZE*2/5),
                  ALIGN_VCENTRE | ALIGN_HCENTRE, color, str);
    } else {
        int i, j, npencil;
	int pl, pr, pt, pb;
	float bestsize;
	int pw, ph, minph, pbest, fontsize;

        /* Count the pencil marks required. */
        for (i = 1, npencil = 0; i <= w; i++)
            if (tile & (1L << (i + DF_PENCIL_SHIFT)))
		npencil++;
	if (npencil) {

	    minph = 2;

	    /*
	     * Determine the bounding rectangle within which we're going
	     * to put the pencil marks.
	     */
	    /* Start with the whole square, minus space for impinging towers */
	    pl = tx + (ui->three_d ? X_3D_DISP(w,w) : 0);
	    pr = tx + TILESIZE;
	    pt = ty;
	    pb = ty + TILESIZE - (ui->three_d ? Y_3D_DISP(w,w) : 0);

	    /*
	     * We arrange our pencil marks in a grid layout, with
	     * the number of rows and columns adjusted to allow the
	     * maximum font size.
	     *
	     * So now we work out what the grid size ought to be.
	     */
	    bestsize = 0.0;
	    pbest = 0;
	    /* Minimum */
	    for (pw = 3; pw < max(npencil,4); pw++) {
		float fw, fh, fs;

		ph = (npencil + pw - 1) / pw;
		ph = max(ph, minph);
		fw = (pr - pl) / (float)pw;
		fh = (pb - pt) / (float)ph;
		fs = min(fw, fh);
		if (fs > bestsize) {
		    bestsize = fs;
		    pbest = pw;
		}
	    }
	    assert(pbest > 0);
	    pw = pbest;
	    ph = (npencil + pw - 1) / pw;
	    ph = max(ph, minph);

	    /*
	     * Now we've got our grid dimensions, work out the pixel
	     * size of a grid element, and round it to the nearest
	     * pixel. (We don't want rounding errors to make the
	     * grid look uneven at low pixel sizes.)
	     */
	    fontsize = min((pr - pl) / pw, (pb - pt) / ph);

	    /*
	     * Centre the resulting figure in the square.
	     */
	    pl = pl + (pr - pl - fontsize * pw) / 2;
	    pt = pt + (pb - pt - fontsize * ph) / 2;

	    /*
	     * Now actually draw the pencil marks.
	     */
	    for (i = 1, j = 0; i <= w; i++)
		if (tile & (1L << (i + DF_PENCIL_SHIFT))) {
		    int dx = j % pw, dy = j / pw;

		    str[1] = '\0';
		    str[0] = i + '0';
		    draw_text(dr, pl + fontsize * (2*dx+1) / 2,
			      pt + fontsize * (2*dy+1) / 2,
			      FONT_VARIABLE, fontsize,
			      ALIGN_VCENTRE | ALIGN_HCENTRE, COL_PENCIL, str);
		    j++;
		}
	}
    }
}

static void game_redraw(drawing *dr, game_drawstate *ds,
                        const game_state *oldstate, const game_state *state,
                        int dir, const game_ui *ui,
                        float animtime, float flashtime)
{
    int w = state->par.w /*, a = w*w */;
    int i, x, y;

    check_errors(state, ds->errtmp);

    /*
     * Work out what data each tile should contain.
     */
    for (i = 0; i < (w+2)*(w+2); i++)
	ds->tiles[i] = 0;	       /* completely blank square */
    /* The clue squares... */
    for (i = 0; i < 4*w; i++) {
	long tile = state->clues->clues[i];

	CLUEPOS(x, y, i, w);

	if (ds->errtmp[(y+1)*(w+2)+(x+1)])
	    tile |= DF_ERROR;
        else if (state->clues_done[i])
            tile |= DF_CLUE_DONE;

	ds->tiles[(y+1)*(w+2)+(x+1)] = tile;
    }
    /* ... and the main grid. */
    for (y = 0; y < w; y++) {
	for (x = 0; x < w; x++) {
	    long tile = DF_PLAYAREA;

	    if (state->grid[y*w+x])
		tile |= state->grid[y*w+x];
	    else
		tile |= (long)state->pencil[y*w+x] << DF_PENCIL_SHIFT;

	    if (ui->hshow && ui->hx == x && ui->hy == y)
		tile |= (ui->hpencil ? DF_HIGHLIGHT_PENCIL : DF_HIGHLIGHT);

	    if (state->clues->immutable[y*w+x])
		tile |= DF_IMMUTABLE;

            if (flashtime > 0 &&
                (flashtime <= FLASH_TIME/3 ||
                 flashtime >= FLASH_TIME*2/3))
                tile |= DF_HIGHLIGHT;  /* completion flash */

	    if (ds->errtmp[(y+1)*(w+2)+(x+1)])
		tile |= DF_ERROR;

	    ds->tiles[(y+1)*(w+2)+(x+1)] = tile;
	}
    }

    /*
     * Now actually draw anything that needs to be changed.
     */
    for (y = 0; y < w+2; y++) {
	for (x = 0; x < w+2; x++) {
	    long tl, tr, bl, br;
	    int i = y*(w+2)+x;

	    tr = ds->tiles[y*(w+2)+x];
	    tl = (x == 0 ? 0 : ds->tiles[y*(w+2)+(x-1)]);
	    br = (y == w+1 ? 0 : ds->tiles[(y+1)*(w+2)+x]);
	    bl = (x == 0 || y == w+1 ? 0 : ds->tiles[(y+1)*(w+2)+(x-1)]);

	    if (ds->drawn[i*4] != tl || ds->drawn[i*4+1] != tr ||
		ds->drawn[i*4+2] != bl || ds->drawn[i*4+3] != br) {
		clip(dr, COORD(x-1), COORD(y-1), TILESIZE, TILESIZE);

		draw_tile(dr, ds, ui, state->clues, x-1, y-1, tr);
		if (x > 0)
		    draw_tile(dr, ds, ui, state->clues, x-2, y-1, tl);
		if (y <= w)
		    draw_tile(dr, ds, ui, state->clues, x-1, y, br);
		if (x > 0 && y <= w)
		    draw_tile(dr, ds, ui, state->clues, x-2, y, bl);

		unclip(dr);
		draw_update(dr, COORD(x-1), COORD(y-1), TILESIZE, TILESIZE);

		ds->drawn[i*4] = tl;
		ds->drawn[i*4+1] = tr;
		ds->drawn[i*4+2] = bl;
		ds->drawn[i*4+3] = br;
	    }
	}
    }
}

static float game_anim_length(const game_state *oldstate,
                              const game_state *newstate, int dir, game_ui *ui)
{
    return 0.0F;
}

static float game_flash_length(const game_state *oldstate,
                               const game_state *newstate, int dir, game_ui *ui)
{
    if (!oldstate->completed && newstate->completed &&
	!oldstate->cheated && !newstate->cheated)
        return FLASH_TIME;
    return 0.0F;
}

static void game_get_cursor_location(const game_ui *ui,
                                     const game_drawstate *ds,
                                     const game_state *state,
                                     const game_params *params,
                                     int *x, int *y, int *w, int *h)
{
    if(ui->hshow) {
        *x = COORD(ui->hx);
        *y = COORD(ui->hy);
        *w = *h = TILESIZE;
    }
}

static int game_status(const game_state *state)
{
    return state->completed ? +1 : 0;
}

static void game_print_size(const game_params *params, const game_ui *ui,
                            float *x, float *y)
{
    int pw, ph;

    /*
     * We use 9mm squares by default, like Solo.
     */
    game_compute_size(params, 900, ui, &pw, &ph);
    *x = pw / 100.0F;
    *y = ph / 100.0F;
}

static void game_print(drawing *dr, const game_state *state, const game_ui *ui,
                       int tilesize)
{
    int w = state->par.w;
    int ink = print_mono_colour(dr, 0);
    int i, x, y;

    /* Ick: fake up `ds->tilesize' for macro expansion purposes */
    game_drawstate ads, *ds = &ads;
    game_set_size(dr, ds, NULL, tilesize);

    /*
     * Border.
     */
    print_line_width(dr, 3 * TILESIZE / 40);
    draw_rect_outline(dr, BORDER, BORDER, w*TILESIZE, w*TILESIZE, ink);

    /*
     * Main grid.
     */
    for (x = 1; x < w; x++) {
	print_line_width(dr, TILESIZE / 40);
	draw_line(dr, BORDER+x*TILESIZE, BORDER,
		  BORDER+x*TILESIZE, BORDER+w*TILESIZE, ink);
    }
    for (y = 1; y < w; y++) {
	print_line_width(dr, TILESIZE / 40);
	draw_line(dr, BORDER, BORDER+y*TILESIZE,
		  BORDER+w*TILESIZE, BORDER+y*TILESIZE, ink);
    }

    /*
     * Clues.
     */
    for (i = 0; i < 4*w; i++) {
	char str[128];

	if (!state->clues->clues[i])
	    continue;

	CLUEPOS(x, y, i, w);

	sprintf (str, "%d", state->clues->clues[i]);

	draw_text(dr, BORDER + x*TILESIZE + TILESIZE/2,
		  BORDER + y*TILESIZE + TILESIZE/2,
		  FONT_VARIABLE, TILESIZE/2,
		  ALIGN_VCENTRE | ALIGN_HCENTRE, ink, str);
    }

    /*
     * Numbers for the solution, if any.
     */
    for (y = 0; y < w; y++)
	for (x = 0; x < w; x++)
	    if (state->grid[y*w+x]) {
		char str[2];
		str[1] = '\0';
		str[0] = state->grid[y*w+x] + '0';
		draw_text(dr, BORDER + x*TILESIZE + TILESIZE/2,
			  BORDER + y*TILESIZE + TILESIZE/2,
			  FONT_VARIABLE, TILESIZE/2,
			  ALIGN_VCENTRE | ALIGN_HCENTRE, ink, str);
	    }
}

#ifdef COMBINED
#define thegame towers
#endif

const struct game thegame = {
    "Towers", "games.towers", "towers",
    default_params,
    game_fetch_preset, NULL,
    decode_params,
    encode_params,
    free_params,
    dup_params,
    true, game_configure, custom_params,
    validate_params,
    new_game_desc,
    validate_desc,
    new_game,
    dup_game,
    free_game,
    true, solve_game,
    true, game_can_format_as_text_now, game_text_format,
    get_prefs, set_prefs,
    new_ui,
    free_ui,
    NULL, /* encode_ui */
    NULL, /* decode_ui */
    game_request_keys,
    game_changed_state,
    current_key_label,
    interpret_move,
    execute_move,
    PREFERRED_TILESIZE, game_compute_size, game_set_size,
    game_colours,
    game_new_drawstate,
    game_free_drawstate,
    game_redraw,
    game_anim_length,
    game_flash_length,
    game_get_cursor_location,
    game_status,
    true, false, game_print_size, game_print,
    false,			       /* wants_statusbar */
    false, NULL,                       /* timing_state */
    REQUIRE_RBUTTON | REQUIRE_NUMPAD,  /* flags */
};

#ifdef STANDALONE_SOLVER

#include <stdarg.h>

int main(int argc, char **argv)
{
    game_params *p;
    game_state *s;
    char *id = NULL, *desc;
    const char *err;
    bool grade = false;
    int ret, diff;
    bool really_show_working = false;

    while (--argc > 0) {
        char *p = *++argv;
        if (!strcmp(p, "-v")) {
            really_show_working = true;
        } else if (!strcmp(p, "-g")) {
            grade = true;
        } else if (*p == '-') {
            fprintf(stderr, "%s: unrecognised option `%s'\n", argv[0], p);
            return 1;
        } else {
            id = p;
        }
    }

    if (!id) {
        fprintf(stderr, "usage: %s [-g | -v] <game_id>\n", argv[0]);
        return 1;
    }

    desc = strchr(id, ':');
    if (!desc) {
        fprintf(stderr, "%s: game id expects a colon in it\n", argv[0]);
        return 1;
    }
    *desc++ = '\0';

    p = default_params();
    decode_params(p, id);
    err = validate_desc(p, desc);
    if (err) {
        fprintf(stderr, "%s: %s\n", argv[0], err);
        return 1;
    }
    s = new_game(NULL, p, desc);

    /*
     * When solving an Easy puzzle, we don't want to bother the
     * user with Hard-level deductions. For this reason, we grade
     * the puzzle internally before doing anything else.
     */
    ret = -1;			       /* placate optimiser */
    solver_show_working = 0;
    for (diff = 0; diff < DIFFCOUNT; diff++) {
	memcpy(s->grid, s->clues->immutable, p->w * p->w);
	ret = solver(p->w, s->clues->clues, s->grid, diff);
	if (ret <= diff)
	    break;
    }

    if (really_show_working) {
        /*
         * Now run the solver again at the last difficulty level we
         * tried, but this time with diagnostics enabled.
         */
        solver_show_working = really_show_working;
        memcpy(s->grid, s->clues->immutable, p->w * p->w);
        ret = solver(p->w, s->clues->clues, s->grid,
                     diff < DIFFCOUNT ? diff : DIFFCOUNT-1);
    }

    if (diff == DIFFCOUNT) {
	if (grade)
	    printf("Difficulty rating: ambiguous\n");
	else
	    printf("Unable to find a unique solution\n");
    } else {
	if (grade) {
	    if (ret == diff_impossible)
		printf("Difficulty rating: impossible (no solution exists)\n");
	    else
		printf("Difficulty rating: %s\n", towers_diffnames[ret]);
	} else {
	    if (ret != diff)
		printf("Puzzle is inconsistent\n");
	    else
		fputs(game_text_format(s), stdout);
	}
    }

    return 0;
}

#endif

/* vim: set shiftwidth=4 tabstop=8: */<|MERGE_RESOLUTION|>--- conflicted
+++ resolved
@@ -1576,9 +1576,6 @@
 	sprintf(buf, "%c%d,%d,%d",
 		(char)(ui->hpencil && n > 0 ? 'P' : 'R'), ui->hx, ui->hy, n);
 
-<<<<<<< HEAD
-        if (!ui->hcursor && !ui->hpencil) ui->hshow = false;
-=======
         /*
          * Hide the highlight after a keypress, if it was mouse-
          * generated. Also, don't hide it if this move has changed
@@ -1587,7 +1584,6 @@
          */
         if (!ui->hcursor && !(ui->hpencil && ui->pencil_keep_highlight))
             ui->hshow = false;
->>>>>>> eeec6b86
 
 	return dupstr(buf);
     }
