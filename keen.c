--- conflicted
+++ resolved
@@ -1693,11 +1693,7 @@
 	sprintf(buf, "%c%d,%d,%d",
 		(char)(ui->hpencil && n > 0 ? 'P' : 'R'), ui->hx, ui->hy, n);
 
-<<<<<<< HEAD
-        if (!ui->hcursor && !ui->hpencil) ui->hshow = 0;
-=======
         if (!ui->hcursor) ui->hshow = false;
->>>>>>> db3b531e
 
 	return dupstr(buf);
     }
