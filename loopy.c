/*
 * loopy.c:
 *
 * An implementation of the Nikoli game 'Loop the loop'.
 * (c) Mike Pinna, 2005, 2006
 * Substantially rewritten to allowing for more general types of grid.
 * (c) Lambros Lambrou 2008
 *
 * vim: set shiftwidth=4 :set textwidth=80:
 */

/*
 * Possible future solver enhancements:
 * 
 *  - There's an interesting deductive technique which makes use
 *    of topology rather than just graph theory. Each _face_ in
 *    the grid is either inside or outside the loop; you can tell
 *    that two faces are on the same side of the loop if they're
 *    separated by a LINE_NO (or, more generally, by a path
 *    crossing no LINE_UNKNOWNs and an even number of LINE_YESes),
 *    and on the opposite side of the loop if they're separated by
 *    a LINE_YES (or an odd number of LINE_YESes and no
 *    LINE_UNKNOWNs). Oh, and any face separated from the outside
 *    of the grid by a LINE_YES or a LINE_NO is on the inside or
 *    outside respectively. So if you can track this for all
 *    faces, you figure out the state of the line between a pair
 *    once their relative insideness is known.
 *     + The way I envisage this working is simply to keep a flip dsf
 * 	 of all _faces_, which indicates whether they're on
 * 	 opposite sides of the loop from one another. We also
 * 	 include a special entry in the dsf for the infinite
 * 	 exterior "face".
 *     + So, the simple way to do this is to just go through the
 * 	 edges: every time we see an edge in a state other than
 * 	 LINE_UNKNOWN which separates two faces that aren't in the
 * 	 same dsf class, we can rectify that by merging the
 * 	 classes. Then, conversely, an edge in LINE_UNKNOWN state
 * 	 which separates two faces that _are_ in the same dsf
 * 	 class can immediately have its state determined.
 *     + But you can go one better, if you're prepared to loop
 * 	 over all _pairs_ of edges. Suppose we have edges A and B,
 * 	 which respectively separate faces A1,A2 and B1,B2.
 * 	 Suppose that A,B are in the same edge-dsf class and that
 * 	 A1,B1 (wlog) are in the same face-dsf class; then we can
 * 	 immediately place A2,B2 into the same face-dsf class (as
 * 	 each other, not as A1 and A2) one way round or the other.
 * 	 And conversely again, if A1,B1 are in the same face-dsf
 * 	 class and so are A2,B2, then we can put A,B into the same
 * 	 face-dsf class.
 * 	  * Of course, this deduction requires a quadratic-time
 * 	    loop over all pairs of edges in the grid, so it should
 * 	    be reserved until there's nothing easier left to be
 * 	    done.
 * 
 *  - The generalised grid support has made me (SGT) notice a
 *    possible extension to the loop-avoidance code. When you have
 *    a path of connected edges such that no other edges at all
 *    are incident on any vertex in the middle of the path - or,
 *    alternatively, such that any such edges are already known to
 *    be LINE_NO - then you know those edges are either all
 *    LINE_YES or all LINE_NO. Hence you can mentally merge the
 *    entire path into a single long curly edge for the purposes
 *    of loop avoidance, and look directly at whether or not the
 *    extreme endpoints of the path are connected by some other
 *    route. I find this coming up fairly often when I play on the
 *    octagonal grid setting, so it might be worth implementing in
 *    the solver.
 *
 *  - (Just a speed optimisation.)  Consider some todo list queue where every
 *    time we modify something we mark it for consideration by other bits of
 *    the solver, to save iteration over things that have already been done.
 */

#include <stdio.h>
#include <stdlib.h>
#include <stddef.h>
#include <string.h>
#include <assert.h>
#include <ctype.h>
#ifdef NO_TGMATH_H
#  include <math.h>
#else
#  include <tgmath.h>
#endif

#include "puzzles.h"
#include "tree234.h"
#include "grid.h"
#include "loopgen.h"

/* Debugging options */

/*
#define DEBUG_CACHES
#define SHOW_WORKING
#define DEBUG_DLINES
*/

/* ----------------------------------------------------------------------
 * Struct, enum and function declarations
 */

enum {
    COL_BACKGROUND,
    COL_FOREGROUND,
    COL_LINEUNKNOWN,
    COL_HIGHLIGHT,
    COL_MISTAKE,
    COL_SATISFIED,
    COL_FAINT,
    NCOLOURS
};

struct game_state {
    grid *game_grid; /* ref-counted (internally) */

    /* Put -1 in a face that doesn't get a clue */
    signed char *clues;

    /* Array of line states, to store whether each line is
     * YES, NO or UNKNOWN */
    char *lines;

    bool *line_errors;
    bool exactly_one_loop;

    bool solved;
    bool cheated;

    /* Used in game_text_format(), so that it knows what type of
     * grid it's trying to render as ASCII text. */
    int grid_type;
};

enum solver_status {
    SOLVER_SOLVED,    /* This is the only solution the solver could find */
    SOLVER_MISTAKE,   /* This is definitely not a solution */
    SOLVER_AMBIGUOUS, /* This _might_ be an ambiguous solution */
    SOLVER_INCOMPLETE /* This may be a partial solution */
};

/* ------ Solver state ------ */
typedef struct solver_state {
    game_state *state;
    enum solver_status solver_status;
    /* NB looplen is the number of dots that are joined together at a point, ie a
     * looplen of 1 means there are no lines to a particular dot */
    int *looplen;

    /* Difficulty level of solver.  Used by solver functions that want to
     * vary their behaviour depending on the requested difficulty level. */
    int diff;

    /* caches */
    char *dot_yes_count;
    char *dot_no_count;
    char *face_yes_count;
    char *face_no_count;
    bool *dot_solved, *face_solved;
    DSF *dotdsf;

    /* Information for Normal level deductions:
     * For each dline, store a bitmask for whether we know:
     * (bit 0) at least one is YES
     * (bit 1) at most one is YES */
    char *dlines;

    /* Hard level information */
    DSF *linedsf;
} solver_state;

/*
 * Difficulty levels. I do some macro ickery here to ensure that my
 * enum and the various forms of my name list always match up.
 */

#define DIFFLIST(A) \
    A(EASY,Easy,e) \
    A(NORMAL,Normal,n) \
    A(TRICKY,Tricky,t) \
    A(HARD,Hard,h)
#define ENUM(upper,title,lower) DIFF_ ## upper,
#define TITLE(upper,title,lower) #title,
#define ENCODE(upper,title,lower) #lower
#define CONFIG(upper,title,lower) ":" #title
enum { DIFFLIST(ENUM) DIFF_MAX };
static char const *const diffnames[] = { DIFFLIST(TITLE) };
static char const diffchars[] = DIFFLIST(ENCODE);
#define DIFFCONFIG DIFFLIST(CONFIG)

/*
 * Solver routines, sorted roughly in order of computational cost.
 * The solver will run the faster deductions first, and slower deductions are
 * only invoked when the faster deductions are unable to make progress.
 * Each function is associated with a difficulty level, so that the generated
 * puzzles are solvable by applying only the functions with the chosen
 * difficulty level or lower.
 */
#define SOLVERLIST(A) \
    A(trivial_deductions, DIFF_EASY) \
    A(dline_deductions, DIFF_NORMAL) \
    A(linedsf_deductions, DIFF_HARD) \
    A(loop_deductions, DIFF_EASY)
#define SOLVER_FN_DECL(fn,diff) static int fn(solver_state *);
#define SOLVER_FN(fn,diff) &fn,
#define SOLVER_DIFF(fn,diff) diff,
SOLVERLIST(SOLVER_FN_DECL)
static int (*(solver_fns[]))(solver_state *) = { SOLVERLIST(SOLVER_FN) };
static int const solver_diffs[] = { SOLVERLIST(SOLVER_DIFF) };
static const int NUM_SOLVERS = sizeof(solver_diffs)/sizeof(*solver_diffs);

struct game_params {
    int w, h;
    int diff;
    int type;
};

/* line_drawstate is the same as line_state, but with the extra ERROR
 * possibility.  The drawing code copies line_state to line_drawstate,
 * except in the case that the line is an error. */
enum line_state { LINE_YES, LINE_UNKNOWN, LINE_NO };
enum line_drawstate { DS_LINE_YES, DS_LINE_UNKNOWN,
                      DS_LINE_NO, DS_LINE_ERROR };

#define OPP(line_state) \
    (2 - line_state)


struct game_drawstate {
    bool started;
    int tilesize;
    bool flashing;
    int *textx, *texty;
    char *lines;
    bool *clue_error;
    bool *clue_satisfied;
};

static const char *validate_desc(const game_params *params, const char *desc);
static int dot_order(const game_state* state, int i, char line_type);
static int face_order(const game_state* state, int i, char line_type);
static solver_state *solve_game_rec(const solver_state *sstate);

#ifdef DEBUG_CACHES
static void check_caches(const solver_state* sstate);
#else
#define check_caches(s)
#endif

/*
 * Grid type config options available in Loopy.
 *
 * Annoyingly, we have to use an enum here which doesn't match up
 * exactly to the grid-type enum in grid.h. Values in params->types
 * are given by names such as LOOPY_GRID_SQUARE, which shouldn't be
 * confused with GRID_SQUARE which is the value you pass to grid_new()
 * and friends. So beware!
 *
 * (This is partly for historical reasons - Loopy's version of the
 * enum is encoded in game parameter strings, so we keep it for
 * backwards compatibility. But also, we need to store additional data
 * here alongside each enum value, such as names for the presets menu,
 * which isn't stored in grid.h; so we have to have our own list macro
 * here anyway, and C doesn't make it easy to enforce that that lines
 * up exactly with grid.h.)
 *
 * Do not add values to this list _except_ at the end, or old game ids
 * will stop working!
 */
#define GRIDLIST(A)                                             \
    A("Squares",SQUARE,3,3)                                     \
    A("Triangular",TRIANGULAR,3,3)                              \
    A("Honeycomb",HONEYCOMB,3,3)                                \
    A("Snub-Square",SNUBSQUARE,3,3)                             \
    A("Cairo",CAIRO,3,4)                                        \
    A("Great-Hexagonal",GREATHEXAGONAL,3,3)                     \
    A("Octagonal",OCTAGONAL,3,3)                                \
    A("Kites",KITE,3,3)                                         \
    A("Floret",FLORET,1,2)                                      \
    A("Dodecagonal",DODECAGONAL,2,2)                            \
    A("Great-Dodecagonal",GREATDODECAGONAL,2,2)                 \
    A("Penrose (kite/dart)",PENROSE_P2,3,3)                     \
    A("Penrose (rhombs)",PENROSE_P3,3,3)                        \
    A("Great-Great-Dodecagonal",GREATGREATDODECAGONAL,2,2)      \
    A("Kagome",KAGOME,3,3)                                      \
    A("Compass-Dodecagonal",COMPASSDODECAGONAL,2,2)             \
    A("Hats",HATS,6,6)                                          \
    /* end of list */

#define GRID_NAME(title,type,amin,omin) title,
#define GRID_CONFIG(title,type,amin,omin) ":" title
#define GRID_LOOPYTYPE(title,type,amin,omin) LOOPY_GRID_ ## type,
#define GRID_GRIDTYPE(title,type,amin,omin) GRID_ ## type,
#define GRID_SIZES(title,type,amin,omin) \
    {amin, omin, \
     "Width and height for this grid type must both be at least " #amin, \
     "At least one of width and height for this grid type must be at least " #omin,},
enum { GRIDLIST(GRID_LOOPYTYPE) LOOPY_GRID_DUMMY_TERMINATOR };
static char const *const gridnames[] = { GRIDLIST(GRID_NAME) };
#define GRID_CONFIGS GRIDLIST(GRID_CONFIG)
static grid_type grid_types[] = { GRIDLIST(GRID_GRIDTYPE) };
#define NUM_GRID_TYPES (sizeof(grid_types) / sizeof(grid_types[0]))
static const struct {
    int amin, omin;
    const char *aerr, *oerr;
} grid_size_limits[] = { GRIDLIST(GRID_SIZES) };

/* Generates a (dynamically allocated) new grid, according to the
 * type and size requested in params.  Does nothing if the grid is already
 * generated. */
static grid *loopy_generate_grid(const game_params *params,
                                 const char *grid_desc)
{
    return grid_new(grid_types[params->type], params->w, params->h, grid_desc);
}

/* ----------------------------------------------------------------------
 * Preprocessor magic
 */

/* General constants */
#define PREFERRED_TILE_SIZE 32
#define BORDER(tilesize) ((tilesize) / 2)
#define FLASH_TIME 0.5F

#define BIT_SET(field, bit) ((field) & (1<<(bit)))

#define SET_BIT(field, bit)  (BIT_SET(field, bit) ? false : \
                              ((field) |= (1<<(bit)), true))

#define CLEAR_BIT(field, bit) (BIT_SET(field, bit) ? \
                               ((field) &= ~(1<<(bit)), true) : false)

#define CLUE2CHAR(c) \
    ((c < 0) ? ' ' : c < 10 ? c + '0' : c - 10 + 'A')

/* ----------------------------------------------------------------------
 * General struct manipulation and other straightforward code
 */

static game_state *dup_game(const game_state *state)
{
    game_state *ret = snew(game_state);

    ret->game_grid = state->game_grid;
    ret->game_grid->refcount++;

    ret->solved = state->solved;
    ret->cheated = state->cheated;

    ret->clues = snewn(state->game_grid->num_faces, signed char);
    memcpy(ret->clues, state->clues, state->game_grid->num_faces);

    ret->lines = snewn(state->game_grid->num_edges, char);
    memcpy(ret->lines, state->lines, state->game_grid->num_edges);

    ret->line_errors = snewn(state->game_grid->num_edges, bool);
    memcpy(ret->line_errors, state->line_errors,
           state->game_grid->num_edges * sizeof(bool));
    ret->exactly_one_loop = state->exactly_one_loop;

    ret->grid_type = state->grid_type;
    return ret;
}

static void free_game(game_state *state)
{
    if (state) {
        grid_free(state->game_grid);
        sfree(state->clues);
        sfree(state->lines);
        sfree(state->line_errors);
        sfree(state);
    }
}

static solver_state *new_solver_state(const game_state *state, int diff) {
    int i;
    int num_dots = state->game_grid->num_dots;
    int num_faces = state->game_grid->num_faces;
    int num_edges = state->game_grid->num_edges;
    solver_state *ret = snew(solver_state);

    ret->state = dup_game(state);

    ret->solver_status = SOLVER_INCOMPLETE;
    ret->diff = diff;

    ret->dotdsf = dsf_new(num_dots);
    ret->looplen = snewn(num_dots, int);

    for (i = 0; i < num_dots; i++) {
        ret->looplen[i] = 1;
    }

    ret->dot_solved = snewn(num_dots, bool);
    ret->face_solved = snewn(num_faces, bool);
    memset(ret->dot_solved, 0, num_dots * sizeof(bool));
    memset(ret->face_solved, 0, num_faces * sizeof(bool));

    ret->dot_yes_count = snewn(num_dots, char);
    memset(ret->dot_yes_count, 0, num_dots);
    ret->dot_no_count = snewn(num_dots, char);
    memset(ret->dot_no_count, 0, num_dots);
    ret->face_yes_count = snewn(num_faces, char);
    memset(ret->face_yes_count, 0, num_faces);
    ret->face_no_count = snewn(num_faces, char);
    memset(ret->face_no_count, 0, num_faces);

    if (diff < DIFF_NORMAL) {
        ret->dlines = NULL;
    } else {
        ret->dlines = snewn(2*num_edges, char);
        memset(ret->dlines, 0, 2*num_edges);
    }

    if (diff < DIFF_HARD) {
        ret->linedsf = NULL;
    } else {
        ret->linedsf = dsf_new_flip(state->game_grid->num_edges);
    }

    return ret;
}

static void free_solver_state(solver_state *sstate) {
    if (sstate) {
        free_game(sstate->state);
        dsf_free(sstate->dotdsf);
        sfree(sstate->looplen);
        sfree(sstate->dot_solved);
        sfree(sstate->face_solved);
        sfree(sstate->dot_yes_count);
        sfree(sstate->dot_no_count);
        sfree(sstate->face_yes_count);
        sfree(sstate->face_no_count);

        /* OK, because sfree(NULL) is a no-op */
        sfree(sstate->dlines);
        dsf_free(sstate->linedsf);

        sfree(sstate);
    }
}

static solver_state *dup_solver_state(const solver_state *sstate) {
    game_state *state = sstate->state;
    int num_dots = state->game_grid->num_dots;
    int num_faces = state->game_grid->num_faces;
    int num_edges = state->game_grid->num_edges;
    solver_state *ret = snew(solver_state);

    ret->state = state = dup_game(sstate->state);

    ret->solver_status = sstate->solver_status;
    ret->diff = sstate->diff;

    ret->dotdsf = dsf_new(num_dots);
    ret->looplen = snewn(num_dots, int);
    dsf_copy(ret->dotdsf, sstate->dotdsf);
    memcpy(ret->looplen, sstate->looplen,
           num_dots * sizeof(int));

    ret->dot_solved = snewn(num_dots, bool);
    ret->face_solved = snewn(num_faces, bool);
    memcpy(ret->dot_solved, sstate->dot_solved, num_dots * sizeof(bool));
    memcpy(ret->face_solved, sstate->face_solved, num_faces * sizeof(bool));

    ret->dot_yes_count = snewn(num_dots, char);
    memcpy(ret->dot_yes_count, sstate->dot_yes_count, num_dots);
    ret->dot_no_count = snewn(num_dots, char);
    memcpy(ret->dot_no_count, sstate->dot_no_count, num_dots);

    ret->face_yes_count = snewn(num_faces, char);
    memcpy(ret->face_yes_count, sstate->face_yes_count, num_faces);
    ret->face_no_count = snewn(num_faces, char);
    memcpy(ret->face_no_count, sstate->face_no_count, num_faces);

    if (sstate->dlines) {
        ret->dlines = snewn(2*num_edges, char);
        memcpy(ret->dlines, sstate->dlines,
               2*num_edges);
    } else {
        ret->dlines = NULL;
    }

    if (sstate->linedsf) {
        ret->linedsf = dsf_new_flip(num_edges);
        dsf_copy(ret->linedsf, sstate->linedsf);
    } else {
        ret->linedsf = NULL;
    }

    return ret;
}

static game_params *default_params(void)
{
    game_params *ret = snew(game_params);

#ifdef SLOW_SYSTEM
    ret->h = 7;
    ret->w = 7;
#else
    ret->h = 10;
    ret->w = 10;
#endif
    ret->diff = DIFF_EASY;
    ret->type = 0;

    return ret;
}

static game_params *dup_params(const game_params *params)
{
    game_params *ret = snew(game_params);

    *ret = *params;                       /* structure copy */
    return ret;
}

static const game_params loopy_presets_top[] = {
#ifdef SMALL_SCREEN
    {  7,  7, DIFF_EASY,   LOOPY_GRID_SQUARE },
    {  7,  7, DIFF_NORMAL, LOOPY_GRID_SQUARE },
    {  7,  7, DIFF_HARD,   LOOPY_GRID_SQUARE },
    {  7,  7, DIFF_HARD,   LOOPY_GRID_TRIANGULAR },
    {  5,  5, DIFF_HARD,   LOOPY_GRID_SNUBSQUARE },
    {  7,  7, DIFF_HARD,   LOOPY_GRID_CAIRO },
    {  5,  5, DIFF_HARD,   LOOPY_GRID_KITE },
    {  6,  6, DIFF_HARD,   LOOPY_GRID_PENROSE_P2 },
    {  6,  6, DIFF_HARD,   LOOPY_GRID_PENROSE_P3 },
#else
    {  7,  7, DIFF_EASY,   LOOPY_GRID_SQUARE },
    { 10, 10, DIFF_EASY,   LOOPY_GRID_SQUARE },
    {  7,  7, DIFF_NORMAL, LOOPY_GRID_SQUARE },
    { 10, 10, DIFF_NORMAL, LOOPY_GRID_SQUARE },
    {  7,  7, DIFF_HARD,   LOOPY_GRID_SQUARE },
    { 10, 10, DIFF_HARD,   LOOPY_GRID_SQUARE },
    { 12, 10, DIFF_HARD,   LOOPY_GRID_TRIANGULAR },
    {  7,  7, DIFF_HARD,   LOOPY_GRID_SNUBSQUARE },
    {  9,  9, DIFF_HARD,   LOOPY_GRID_CAIRO },
    {  5,  5, DIFF_HARD,   LOOPY_GRID_KITE },
    { 10, 10, DIFF_HARD,   LOOPY_GRID_PENROSE_P2 },
    { 10, 10, DIFF_HARD,   LOOPY_GRID_PENROSE_P3 },
#endif
};

static const game_params loopy_presets_more[] = {
#ifdef SMALL_SCREEN
    {  7,  7, DIFF_HARD,   LOOPY_GRID_HONEYCOMB },
    {  5,  4, DIFF_HARD,   LOOPY_GRID_GREATHEXAGONAL },
    {  5,  4, DIFF_HARD,   LOOPY_GRID_KAGOME },
    {  5,  5, DIFF_HARD,   LOOPY_GRID_OCTAGONAL },
    {  3,  3, DIFF_HARD,   LOOPY_GRID_FLORET },
    {  3,  3, DIFF_HARD,   LOOPY_GRID_DODECAGONAL },
    {  3,  3, DIFF_HARD,   LOOPY_GRID_GREATDODECAGONAL },
    {  3,  2, DIFF_HARD,   LOOPY_GRID_GREATGREATDODECAGONAL },
    {  3,  3, DIFF_HARD,   LOOPY_GRID_COMPASSDODECAGONAL },
#else
    { 10, 10, DIFF_HARD,   LOOPY_GRID_HONEYCOMB },
    {  5,  4, DIFF_HARD,   LOOPY_GRID_GREATHEXAGONAL },
    {  5,  4, DIFF_HARD,   LOOPY_GRID_KAGOME },
    {  7,  7, DIFF_HARD,   LOOPY_GRID_OCTAGONAL },
    {  5,  5, DIFF_HARD,   LOOPY_GRID_FLORET },
    {  5,  4, DIFF_HARD,   LOOPY_GRID_DODECAGONAL },
    {  5,  4, DIFF_HARD,   LOOPY_GRID_GREATDODECAGONAL },
    {  5,  3, DIFF_HARD,   LOOPY_GRID_GREATGREATDODECAGONAL },
    {  5,  4, DIFF_HARD,   LOOPY_GRID_COMPASSDODECAGONAL },
    { 10, 10, DIFF_HARD,   LOOPY_GRID_HATS },
#endif
};

static void preset_menu_add_preset_with_title(struct preset_menu *menu,
                                              const game_params *params)
{
    char buf[80];
    game_params *dup_params;

    sprintf(buf, "%dx%d %s - %s", params->h, params->w,
            gridnames[params->type], diffnames[params->diff]);

    dup_params = snew(game_params);
    *dup_params = *params;

    preset_menu_add_preset(menu, dupstr(buf), dup_params);
}

static struct preset_menu *game_preset_menu(void)
{
    struct preset_menu *top, *more;
    int i;

    top = preset_menu_new();
    for (i = 0; i < lenof(loopy_presets_top); i++)
        preset_menu_add_preset_with_title(top, &loopy_presets_top[i]);

    more = preset_menu_add_submenu(top, dupstr("More..."));
    for (i = 0; i < lenof(loopy_presets_more); i++)
        preset_menu_add_preset_with_title(more, &loopy_presets_more[i]);

    return top;
}

static void free_params(game_params *params)
{
    sfree(params);
}

static void decode_params(game_params *params, char const *string)
{
    params->h = params->w = atoi(string);
    params->diff = DIFF_EASY;
    while (*string && isdigit((unsigned char)*string)) string++;
    if (*string == 'x') {
        string++;
        params->h = atoi(string);
        while (*string && isdigit((unsigned char)*string)) string++;
    }
    if (*string == 't') {
        string++;
        params->type = atoi(string);
        while (*string && isdigit((unsigned char)*string)) string++;
    }
    if (*string == 'd') {
        int i;
        string++;
        for (i = 0; i < DIFF_MAX; i++)
            if (*string == diffchars[i])
                params->diff = i;
        if (*string) string++;
    }
}

static char *encode_params(const game_params *params, bool full)
{
    char str[80];
    sprintf(str, "%dx%dt%d", params->w, params->h, params->type);
    if (full)
        sprintf(str + strlen(str), "d%c", diffchars[params->diff]);
    return dupstr(str);
}

static config_item *game_configure(const game_params *params)
{
    config_item *ret;
    char buf[80];

    ret = snewn(5, config_item);

    ret[0].name = "Width";
    ret[0].type = C_STRING;
    sprintf(buf, "%d", params->w);
    ret[0].u.string.sval = dupstr(buf);

    ret[1].name = "Height";
    ret[1].type = C_STRING;
    sprintf(buf, "%d", params->h);
    ret[1].u.string.sval = dupstr(buf);

    ret[2].name = "Grid type";
    ret[2].type = C_CHOICES;
    ret[2].u.choices.choicenames = GRID_CONFIGS;
    ret[2].u.choices.selected = params->type;

    ret[3].name = "Difficulty";
    ret[3].type = C_CHOICES;
    ret[3].u.choices.choicenames = DIFFCONFIG;
    ret[3].u.choices.selected = params->diff;

    ret[4].name = NULL;
    ret[4].type = C_END;

    return ret;
}

static game_params *custom_params(const config_item *cfg)
{
    game_params *ret = snew(game_params);

    ret->w = atoi(cfg[0].u.string.sval);
    ret->h = atoi(cfg[1].u.string.sval);
    ret->type = cfg[2].u.choices.selected;
    ret->diff = cfg[3].u.choices.selected;

    return ret;
}

static const char *validate_params(const game_params *params, bool full)
{
    const char *err;
    if (params->type < 0 || params->type >= NUM_GRID_TYPES)
        return "Illegal grid type";
    if (params->w < grid_size_limits[params->type].amin ||
	params->h < grid_size_limits[params->type].amin)
        return grid_size_limits[params->type].aerr;
    if (params->w < grid_size_limits[params->type].omin &&
	params->h < grid_size_limits[params->type].omin)
        return grid_size_limits[params->type].oerr;
    err = grid_validate_params(grid_types[params->type], params->w, params->h);
    if (err != NULL) return err;

    /*
     * This shouldn't be able to happen at all, since decode_params
     * and custom_params will never generate anything that isn't
     * within range.
     */
    assert(params->diff < DIFF_MAX);

    return NULL;
}

/* Returns a newly allocated string describing the current puzzle */
static char *state_to_text(const game_state *state)
{
    grid *g = state->game_grid;
    char *retval;
    int num_faces = g->num_faces;
    char *description = snewn(num_faces + 1, char);
    char *dp = description;
    int empty_count = 0;
    int i;

    for (i = 0; i < num_faces; i++) {
        if (state->clues[i] < 0) {
            if (empty_count > 25) {
                dp += sprintf(dp, "%c", (int)(empty_count + 'a' - 1));
                empty_count = 0;
            }
            empty_count++;
        } else {
            if (empty_count) {
                dp += sprintf(dp, "%c", (int)(empty_count + 'a' - 1));
                empty_count = 0;
            }
            dp += sprintf(dp, "%c", (int)CLUE2CHAR(state->clues[i]));
        }
    }

    if (empty_count)
        dp += sprintf(dp, "%c", (int)(empty_count + 'a' - 1));

    retval = dupstr(description);
    sfree(description);

    return retval;
}

#define GRID_DESC_SEP '_'

/* Splits up a (optional) grid_desc from the game desc. Returns the
 * grid_desc (which needs freeing) and updates the desc pointer to
 * start of real desc, or returns NULL if no desc. */
static char *extract_grid_desc(const char **desc)
{
    char *sep = strchr(*desc, GRID_DESC_SEP), *gd;
    int gd_len;

    if (!sep) return NULL;

    gd_len = sep - (*desc);
    gd = snewn(gd_len+1, char);
    memcpy(gd, *desc, gd_len);
    gd[gd_len] = '\0';

    *desc = sep+1;

    return gd;
}

/* We require that the params pass the test in validate_params and that the
 * description fills the entire game area */
static const char *validate_desc(const game_params *params, const char *desc)
{
    int count = 0;
    grid *g;
    char *grid_desc;
    const char *ret;

    /* It's pretty inefficient to do this just for validation. All we need to
     * know is the precise number of faces. */
    grid_desc = extract_grid_desc(&desc);
    ret = grid_validate_desc(grid_types[params->type], params->w, params->h, grid_desc);
    if (ret) {
        sfree(grid_desc);
        return ret;
    }

    g = loopy_generate_grid(params, grid_desc);
    sfree(grid_desc);

    for (; *desc; ++desc) {
        if ((*desc >= '0' && *desc <= '9') || (*desc >= 'A' && *desc <= 'Z')) {
            count++;
            continue;
        }
        if (*desc >= 'a') {
            count += *desc - 'a' + 1;
            continue;
        }
        grid_free(g);
        return "Unknown character in description";
    }

    if (count < g->num_faces) {
        grid_free(g);
        return "Description too short for board size";
    }
    if (count > g->num_faces) {
        grid_free(g);
        return "Description too long for board size";
    }

    grid_free(g);

    return NULL;
}

/* Sums the lengths of the numbers in range [0,n) */
/* See equivalent function in solo.c for justification of this. */
static int len_0_to_n(int n)
{
    int len = 1; /* Counting 0 as a bit of a special case */
    int i;

    for (i = 1; i < n; i *= 10) {
        len += max(n - i, 0);
    }

    return len;
}

static char *encode_solve_move(const game_state *state)
{
    int len;
    char *ret, *p;
    int i;
    int num_edges = state->game_grid->num_edges;

    /* This is going to return a string representing the moves needed to set
     * every line in a grid to be the same as the ones in 'state'.  The exact
     * length of this string is predictable. */

    len = 1;  /* Count the 'S' prefix */
    /* Numbers in all lines */
    len += len_0_to_n(num_edges);
    /* For each line we also have a letter */
    len += num_edges;

    ret = snewn(len + 1, char);
    p = ret;

    p += sprintf(p, "S");

    for (i = 0; i < num_edges; i++) {
        switch (state->lines[i]) {
	  case LINE_YES:
	    p += sprintf(p, "%dy", i);
	    break;
	  case LINE_NO:
	    p += sprintf(p, "%dn", i);
	    break;
        }
    }

    /* No point in doing sums like that if they're going to be wrong */
    assert(strlen(ret) <= (size_t)len);
    return ret;
}

struct game_ui {
    /*
     * User preference: should grid lines in LINE_NO state be drawn
     * very faintly so users can still see where they are, or should
     * they be completely invisible?
     */
    bool draw_faint_lines;

    /*
     * User preference: when clicking an edge that has only one
     * possible edge connecting to one (or both) of its ends, should
     * that edge also change to the same state as the edge we just
     * clicked?
     */
    enum {
        AF_OFF,     /* no, all grid edges are independent in the UI */
        AF_FIXED,   /* yes, but only based on the grid itself */
        AF_ADAPTIVE /* yes, and consider edges user has already set to NO */
    } autofollow;
};

static void legacy_prefs_override(struct game_ui *ui_out)
{
    static bool initialised = false;
    static int draw_faint_lines = -1;
    static int autofollow = -1;

    if (!initialised) {
        char *env;

        initialised = true;
        draw_faint_lines = getenv_bool("LOOPY_FAINT_LINES", -1);

        if ((env = getenv("LOOPY_AUTOFOLLOW")) != NULL) {
            if (!strcmp(env, "off"))
                autofollow = AF_OFF;
            else if (!strcmp(env, "fixed"))
                autofollow = AF_FIXED;
            else if (!strcmp(env, "adaptive"))
                autofollow = AF_ADAPTIVE;
        }
    }

    if (draw_faint_lines != -1)
        ui_out->draw_faint_lines = draw_faint_lines;
    if (autofollow != -1)
        ui_out->autofollow = autofollow;
}

static game_ui *new_ui(const game_state *state)
{
    game_ui *ui = snew(game_ui);
    ui->draw_faint_lines = true;
    ui->autofollow = AF_OFF;
    legacy_prefs_override(ui);
    return ui;
}

static void free_ui(game_ui *ui)
{
    sfree(ui);
}

static config_item *get_prefs(game_ui *ui)
{
    config_item *ret;

    ret = snewn(3, config_item);

    ret[0].name = "Draw excluded grid lines faintly";
    ret[0].kw = "draw-faint-lines";
    ret[0].type = C_BOOLEAN;
    ret[0].u.boolean.bval = ui->draw_faint_lines;

    ret[1].name = "Auto-follow unique paths of edges";
    ret[1].kw = "auto-follow";
    ret[1].type = C_CHOICES;
    ret[1].u.choices.choicenames =
        ":No:Based on grid only:Based on grid and game state";
    ret[1].u.choices.choicekws = ":off:fixed:adaptive";
    ret[1].u.choices.selected = ui->autofollow;

    ret[2].name = NULL;
    ret[2].type = C_END;

    return ret;
}

static void set_prefs(game_ui *ui, const config_item *cfg)
{
    ui->draw_faint_lines = cfg[0].u.boolean.bval;
    ui->autofollow = cfg[1].u.choices.selected;
}

static void game_changed_state(game_ui *ui, const game_state *oldstate,
                               const game_state *newstate)
{
}

static void game_compute_size(const game_params *params, int tilesize,
                              const game_ui *ui, int *x, int *y)
{
    int grid_width, grid_height, rendered_width, rendered_height;
    int g_tilesize;

    grid_compute_size(grid_types[params->type], params->w, params->h,
                      &g_tilesize, &grid_width, &grid_height);

    /* multiply first to minimise rounding error on integer division */
    rendered_width = grid_width * tilesize / g_tilesize;
    rendered_height = grid_height * tilesize / g_tilesize;
    *x = rendered_width + 2 * BORDER(tilesize) + 1;
    *y = rendered_height + 2 * BORDER(tilesize) + 1;
}

static void game_set_size(drawing *dr, game_drawstate *ds,
                          const game_params *params, int tilesize)
{
    ds->tilesize = tilesize;
}

static float *game_colours(frontend *fe, int *ncolours)
{
    float *ret = snewn(3 * NCOLOURS, float);

    frontend_default_colour(fe, &ret[COL_BACKGROUND * 3]);

    ret[COL_FOREGROUND * 3 + 0] = 0.0F;
    ret[COL_FOREGROUND * 3 + 1] = 0.0F;
    ret[COL_FOREGROUND * 3 + 2] = 0.0F;

    /*
     * We want COL_LINEUNKNOWN to be a yellow which is a bit darker
     * than the background. (I previously set it to 0.8,0.8,0, but
     * found that this went badly with the 0.8,0.8,0.8 favoured as a
     * background by the Java frontend.)
     */
    ret[COL_LINEUNKNOWN * 3 + 0] = ret[COL_BACKGROUND * 3 + 0] * 0.9F;
    ret[COL_LINEUNKNOWN * 3 + 1] = ret[COL_BACKGROUND * 3 + 1] * 0.9F;
    ret[COL_LINEUNKNOWN * 3 + 2] = 0.0F;

    ret[COL_HIGHLIGHT * 3 + 0] = 1.0F;
    ret[COL_HIGHLIGHT * 3 + 1] = 1.0F;
    ret[COL_HIGHLIGHT * 3 + 2] = 1.0F;

    ret[COL_MISTAKE * 3 + 0] = 1.0F;
    ret[COL_MISTAKE * 3 + 1] = 0.0F;
    ret[COL_MISTAKE * 3 + 2] = 0.0F;

    ret[COL_SATISFIED * 3 + 0] = 0.0F;
    ret[COL_SATISFIED * 3 + 1] = 0.0F;
    ret[COL_SATISFIED * 3 + 2] = 0.0F;

    /* We want the faint lines to be a bit darker than the background.
     * Except if the background is pretty dark already; then it ought to be a
     * bit lighter.  Oy vey.
     */
    ret[COL_FAINT * 3 + 0] = ret[COL_BACKGROUND * 3 + 0] * 0.9F;
    ret[COL_FAINT * 3 + 1] = ret[COL_BACKGROUND * 3 + 1] * 0.9F;
    ret[COL_FAINT * 3 + 2] = ret[COL_BACKGROUND * 3 + 2] * 0.9F;

    *ncolours = NCOLOURS;
    return ret;
}

static game_drawstate *game_new_drawstate(drawing *dr, const game_state *state)
{
    struct game_drawstate *ds = snew(struct game_drawstate);
    int num_faces = state->game_grid->num_faces;
    int num_edges = state->game_grid->num_edges;
    int i;

    ds->tilesize = 0;
    ds->started = false;
    ds->lines = snewn(num_edges, char);
    ds->clue_error = snewn(num_faces, bool);
    ds->clue_satisfied = snewn(num_faces, bool);
    ds->textx = snewn(num_faces, int);
    ds->texty = snewn(num_faces, int);
    ds->flashing = false;

    memset(ds->lines, LINE_UNKNOWN, num_edges);
    memset(ds->clue_error, 0, num_faces * sizeof(bool));
    memset(ds->clue_satisfied, 0, num_faces * sizeof(bool));
    for (i = 0; i < num_faces; i++)
        ds->textx[i] = ds->texty[i] = -1;

    return ds;
}

static void game_free_drawstate(drawing *dr, game_drawstate *ds)
{
    sfree(ds->textx);
    sfree(ds->texty);
    sfree(ds->clue_error);
    sfree(ds->clue_satisfied);
    sfree(ds->lines);
    sfree(ds);
}

static float game_anim_length(const game_state *oldstate,
                              const game_state *newstate, int dir, game_ui *ui)
{
    return 0.0F;
}

static bool game_can_format_as_text_now(const game_params *params)
{
    if (params->type != 0)
        return false;
    return true;
}

static char *game_text_format(const game_state *state)
{
    int w, h, W, H;
    int x, y, i;
    int cell_size;
    char *ret;
    grid *g = state->game_grid;
    grid_face *f;

    assert(state->grid_type == 0);

    /* Work out the basic size unit */
    f = g->faces; /* first face */
    assert(f->order == 4);
    /* The dots are ordered clockwise, so the two opposite
     * corners are guaranteed to span the square */
    cell_size = abs(f->dots[0]->x - f->dots[2]->x);

    w = (g->highest_x - g->lowest_x) / cell_size;
    h = (g->highest_y - g->lowest_y) / cell_size;

    /* Create a blank "canvas" to "draw" on */
    W = 2 * w + 2;
    H = 2 * h + 1;
    ret = snewn(W * H + 1, char);
    for (y = 0; y < H; y++) {
        for (x = 0; x < W-1; x++) {
            ret[y*W + x] = ' ';
        }
        ret[y*W + W-1] = '\n';
    }
    ret[H*W] = '\0';

    /* Fill in edge info */
    for (i = 0; i < g->num_edges; i++) {
        grid_edge *e = g->edges + i;
        /* Cell coordinates, from (0,0) to (w-1,h-1) */
        int x1 = (e->dot1->x - g->lowest_x) / cell_size;
        int x2 = (e->dot2->x - g->lowest_x) / cell_size;
        int y1 = (e->dot1->y - g->lowest_y) / cell_size;
        int y2 = (e->dot2->y - g->lowest_y) / cell_size;
        /* Midpoint, in canvas coordinates (canvas coordinates are just twice
         * cell coordinates) */
        x = x1 + x2;
        y = y1 + y2;
        switch (state->lines[i]) {
	  case LINE_YES:
	    ret[y*W + x] = (y1 == y2) ? '-' : '|';
	    break;
	  case LINE_NO:
	    ret[y*W + x] = 'x';
	    break;
	  case LINE_UNKNOWN:
	    break; /* already a space */
	  default:
	    assert(!"Illegal line state");
        }
    }

    /* Fill in clues */
    for (i = 0; i < g->num_faces; i++) {
	int x1, x2, y1, y2;

        f = g->faces + i;
        assert(f->order == 4);
        /* Cell coordinates, from (0,0) to (w-1,h-1) */
	x1 = (f->dots[0]->x - g->lowest_x) / cell_size;
	x2 = (f->dots[2]->x - g->lowest_x) / cell_size;
	y1 = (f->dots[0]->y - g->lowest_y) / cell_size;
	y2 = (f->dots[2]->y - g->lowest_y) / cell_size;
        /* Midpoint, in canvas coordinates */
        x = x1 + x2;
        y = y1 + y2;
        ret[y*W + x] = CLUE2CHAR(state->clues[i]);
    }
    return ret;
}

/* ----------------------------------------------------------------------
 * Debug code
 */

#ifdef DEBUG_CACHES
static void check_caches(const solver_state* sstate)
{
    int i;
    const game_state *state = sstate->state;
    const grid *g = state->game_grid;

    for (i = 0; i < g->num_dots; i++) {
        assert(dot_order(state, i, LINE_YES) == sstate->dot_yes_count[i]);
        assert(dot_order(state, i, LINE_NO) == sstate->dot_no_count[i]);
    }

    for (i = 0; i < g->num_faces; i++) {
        assert(face_order(state, i, LINE_YES) == sstate->face_yes_count[i]);
        assert(face_order(state, i, LINE_NO) == sstate->face_no_count[i]);
    }
}

#if 0
#define check_caches(s) \
    do { \
        fprintf(stderr, "check_caches at line %d\n", __LINE__); \
        check_caches(s); \
    } while (0)
#endif
#endif /* DEBUG_CACHES */

/* ----------------------------------------------------------------------
 * Solver utility functions
 */

/* Sets the line (with index i) to the new state 'line_new', and updates
 * the cached counts of any affected faces and dots.
 * Returns true if this actually changed the line's state. */
static bool solver_set_line(solver_state *sstate, int i,
                            enum line_state line_new
#ifdef SHOW_WORKING
                            , const char *reason
#endif
                            )
{
    game_state *state = sstate->state;
    grid *g;
    grid_edge *e;

    assert(line_new != LINE_UNKNOWN);

    check_caches(sstate);

    if (state->lines[i] == line_new) {
        return false; /* nothing changed */
    }
    state->lines[i] = line_new;

#ifdef SHOW_WORKING
    fprintf(stderr, "solver: set line [%d] to %s (%s)\n",
            i, line_new == LINE_YES ? "YES" : "NO",
            reason);
#endif

    g = state->game_grid;
    e = g->edges + i;

    /* Update the cache for both dots and both faces affected by this. */
    if (line_new == LINE_YES) {
        sstate->dot_yes_count[e->dot1 - g->dots]++;
        sstate->dot_yes_count[e->dot2 - g->dots]++;
        if (e->face1) {
            sstate->face_yes_count[e->face1 - g->faces]++;
        }
        if (e->face2) {
            sstate->face_yes_count[e->face2 - g->faces]++;
        }
    } else {
        sstate->dot_no_count[e->dot1 - g->dots]++;
        sstate->dot_no_count[e->dot2 - g->dots]++;
        if (e->face1) {
            sstate->face_no_count[e->face1 - g->faces]++;
        }
        if (e->face2) {
            sstate->face_no_count[e->face2 - g->faces]++;
        }
    }

    check_caches(sstate);
    return true;
}

#ifdef SHOW_WORKING
#define solver_set_line(a, b, c) \
    solver_set_line(a, b, c, __FUNCTION__)
#endif

/*
 * Merge two dots due to the existence of an edge between them.
 * Updates the dsf tracking equivalence classes, and keeps track of
 * the length of path each dot is currently a part of.
 * Returns true if the dots were already linked, ie if they are part of a
 * closed loop, and false otherwise.
 */
static bool merge_dots(solver_state *sstate, int edge_index)
{
    int i, j, len;
    grid *g = sstate->state->game_grid;
    grid_edge *e = g->edges + edge_index;

    i = e->dot1 - g->dots;
    j = e->dot2 - g->dots;

    i = dsf_canonify(sstate->dotdsf, i);
    j = dsf_canonify(sstate->dotdsf, j);

    if (i == j) {
        return true;
    } else {
        len = sstate->looplen[i] + sstate->looplen[j];
        dsf_merge(sstate->dotdsf, i, j);
        i = dsf_canonify(sstate->dotdsf, i);
        sstate->looplen[i] = len;
        return false;
    }
}

/* Merge two lines because the solver has deduced that they must be either
 * identical or opposite.   Returns true if this is new information, otherwise
 * false. */
static bool merge_lines(solver_state *sstate, int i, int j, bool inverse
#ifdef SHOW_WORKING
                        , const char *reason
#endif
                        )
{
    bool inv_tmp;

    assert(i < sstate->state->game_grid->num_edges);
    assert(j < sstate->state->game_grid->num_edges);

    i = dsf_canonify_flip(sstate->linedsf, i, &inv_tmp);
    inverse ^= inv_tmp;
    j = dsf_canonify_flip(sstate->linedsf, j, &inv_tmp);
    inverse ^= inv_tmp;

    dsf_merge_flip(sstate->linedsf, i, j, inverse);

#ifdef SHOW_WORKING
    if (i != j) {
        fprintf(stderr, "%s [%d] [%d] %s(%s)\n",
                __FUNCTION__, i, j,
                inverse ? "inverse " : "", reason);
    }
#endif
    return (i != j);
}

#ifdef SHOW_WORKING
#define merge_lines(a, b, c, d) \
    merge_lines(a, b, c, d, __FUNCTION__)
#endif

/* Count the number of lines of a particular type currently going into the
 * given dot. */
static int dot_order(const game_state* state, int dot, char line_type)
{
    int n = 0;
    grid *g = state->game_grid;
    grid_dot *d = g->dots + dot;
    int i;

    for (i = 0; i < d->order; i++) {
        grid_edge *e = d->edges[i];
        if (state->lines[e - g->edges] == line_type)
            ++n;
    }
    return n;
}

/* Count the number of lines of a particular type currently surrounding the
 * given face */
static int face_order(const game_state* state, int face, char line_type)
{
    int n = 0;
    grid *g = state->game_grid;
    grid_face *f = g->faces + face;
    int i;

    for (i = 0; i < f->order; i++) {
        grid_edge *e = f->edges[i];
        if (state->lines[e - g->edges] == line_type)
            ++n;
    }
    return n;
}

/* Set all lines bordering a dot of type old_type to type new_type
 * Return value tells caller whether this function actually did anything */
static bool dot_setall(solver_state *sstate, int dot,
                       char old_type, char new_type)
{
    bool retval = false, r;
    game_state *state = sstate->state;
    grid *g;
    grid_dot *d;
    int i;

    if (old_type == new_type)
        return false;

    g = state->game_grid;
    d = g->dots + dot;

    for (i = 0; i < d->order; i++) {
        int line_index = d->edges[i] - g->edges;
        if (state->lines[line_index] == old_type) {
            r = solver_set_line(sstate, line_index, new_type);
            assert(r);
            retval = true;
        }
    }
    return retval;
}

/* Set all lines bordering a face of type old_type to type new_type */
static bool face_setall(solver_state *sstate, int face,
                        char old_type, char new_type)
{
    bool retval = false, r;
    game_state *state = sstate->state;
    grid *g;
    grid_face *f;
    int i;

    if (old_type == new_type)
        return false;

    g = state->game_grid;
    f = g->faces + face;

    for (i = 0; i < f->order; i++) {
        int line_index = f->edges[i] - g->edges;
        if (state->lines[line_index] == old_type) {
            r = solver_set_line(sstate, line_index, new_type);
            assert(r);
            retval = true;
        }
    }
    return retval;
}

/* ----------------------------------------------------------------------
 * Loop generation and clue removal
 */

static void add_full_clues(game_state *state, random_state *rs)
{
    signed char *clues = state->clues;
    grid *g = state->game_grid;
    char *board = snewn(g->num_faces, char);
    int i;

    generate_loop(g, board, rs, NULL, NULL);

    /* Fill out all the clues by initialising to 0, then iterating over
     * all edges and incrementing each clue as we find edges that border
     * between BLACK/WHITE faces.  While we're at it, we verify that the
     * algorithm does work, and there aren't any GREY faces still there. */
    memset(clues, 0, g->num_faces);
    for (i = 0; i < g->num_edges; i++) {
        grid_edge *e = g->edges + i;
        grid_face *f1 = e->face1;
        grid_face *f2 = e->face2;
        enum face_colour c1 = FACE_COLOUR(f1);
        enum face_colour c2 = FACE_COLOUR(f2);
        assert(c1 != FACE_GREY);
        assert(c2 != FACE_GREY);
        if (c1 != c2) {
            if (f1) clues[f1 - g->faces]++;
            if (f2) clues[f2 - g->faces]++;
        }
    }
    sfree(board);
}


static bool game_has_unique_soln(const game_state *state, int diff)
{
    bool ret;
    solver_state *sstate_new;
    solver_state *sstate = new_solver_state(state, diff);

    sstate_new = solve_game_rec(sstate);

    assert(sstate_new->solver_status != SOLVER_MISTAKE);
    ret = (sstate_new->solver_status == SOLVER_SOLVED);

    free_solver_state(sstate_new);
    free_solver_state(sstate);

    return ret;
}


/* Remove clues one at a time at random. */
static game_state *remove_clues(game_state *state, random_state *rs,
                                int diff)
{
    int *face_list;
    int num_faces = state->game_grid->num_faces;
    game_state *ret = dup_game(state), *saved_ret;
    int n;

    /* We need to remove some clues.  We'll do this by forming a list of all
     * available clues, shuffling it, then going along one at a
     * time clearing each clue in turn for which doing so doesn't render the
     * board unsolvable. */
    face_list = snewn(num_faces, int);
    for (n = 0; n < num_faces; ++n) {
        face_list[n] = n;
    }

    shuffle(face_list, num_faces, sizeof(int), rs);

    for (n = 0; n < num_faces; ++n) {
        saved_ret = dup_game(ret);
        ret->clues[face_list[n]] = -1;

        if (game_has_unique_soln(ret, diff)) {
            free_game(saved_ret);
        } else {
            free_game(ret);
            ret = saved_ret;
        }
    }
    sfree(face_list);

    return ret;
}


static char *new_game_desc(const game_params *params, random_state *rs,
                           char **aux, bool interactive)
{
    /* solution and description both use run-length encoding in obvious ways */
    char *retval, *game_desc, *grid_desc;
    grid *g;
    game_state *state = snew(game_state);
    game_state *state_new;

    grid_desc = grid_new_desc(grid_types[params->type], params->w, params->h, rs);
    state->game_grid = g = loopy_generate_grid(params, grid_desc);

    state->clues = snewn(g->num_faces, signed char);
    state->lines = snewn(g->num_edges, char);
    state->line_errors = snewn(g->num_edges, bool);
    state->exactly_one_loop = false;

    state->grid_type = params->type;

    newboard_please:

    memset(state->lines, LINE_UNKNOWN, g->num_edges);
    memset(state->line_errors, 0, g->num_edges * sizeof(bool));

    state->solved = false;
    state->cheated = false;

    /* Get a new random solvable board with all its clues filled in.  Yes, this
     * can loop for ever if the params are suitably unfavourable, but
     * preventing games smaller than 4x4 seems to stop this happening */
    do {
        add_full_clues(state, rs);
    } while (!game_has_unique_soln(state, params->diff));

    state_new = remove_clues(state, rs, params->diff);
    free_game(state);
    state = state_new;


    if (params->diff > 0 && game_has_unique_soln(state, params->diff-1)) {
#ifdef SHOW_WORKING
        fprintf(stderr, "Rejecting board, it is too easy\n");
#endif
        goto newboard_please;
    }

    game_desc = state_to_text(state);

    free_game(state);

    if (grid_desc) {
        retval = snewn(strlen(grid_desc) + 1 + strlen(game_desc) + 1, char);
        sprintf(retval, "%s%c%s", grid_desc, (int)GRID_DESC_SEP, game_desc);
        sfree(grid_desc);
        sfree(game_desc);
    } else {
        retval = game_desc;
    }

    assert(!validate_desc(params, retval));

    return retval;
}

static game_state *new_game(midend *me, const game_params *params,
                            const char *desc)
{
    int i;
    game_state *state = snew(game_state);
    int empties_to_make = 0;
    int n,n2;
    const char *dp;
    char *grid_desc;
    grid *g;
    int num_faces, num_edges;

    grid_desc = extract_grid_desc(&desc);
    state->game_grid = g = loopy_generate_grid(params, grid_desc);
    if (grid_desc) sfree(grid_desc);

    dp = desc;

    num_faces = g->num_faces;
    num_edges = g->num_edges;

    state->clues = snewn(num_faces, signed char);
    state->lines = snewn(num_edges, char);
    state->line_errors = snewn(num_edges, bool);
    state->exactly_one_loop = false;

    state->solved = state->cheated = false;

    state->grid_type = params->type;

    for (i = 0; i < num_faces; i++) {
        if (empties_to_make) {
            empties_to_make--;
            state->clues[i] = -1;
            continue;
        }

        assert(*dp);
        n = *dp - '0';
        n2 = *dp - 'A' + 10;
        if (n >= 0 && n < 10) {
            state->clues[i] = n;
	} else if (n2 >= 10 && n2 < 36) {
            state->clues[i] = n2;
        } else {
            n = *dp - 'a' + 1;
            assert(n > 0);
            state->clues[i] = -1;
            empties_to_make = n - 1;
        }
        ++dp;
    }

    memset(state->lines, LINE_UNKNOWN, num_edges);
    memset(state->line_errors, 0, num_edges * sizeof(bool));
    return state;
}

/* Calculates the line_errors data, and checks if the current state is a
 * solution */
static bool check_completion(game_state *state)
{
    grid *g = state->game_grid;
    int i;
    bool ret;
    DSF *dsf;
    int *component_state;
    int nsilly, nloop, npath, largest_comp, largest_size, total_pathsize;
    enum { COMP_NONE, COMP_LOOP, COMP_PATH, COMP_SILLY, COMP_EMPTY };

    memset(state->line_errors, 0, g->num_edges * sizeof(bool));

    /*
     * Find loops in the grid, and determine whether the puzzle is
     * solved.
     *
     * Loopy is a bit more complicated than most puzzles that care
     * about loop detection. In most of them, loops are simply
     * _forbidden_; so the obviously right way to do
     * error-highlighting during play is to light up a graph edge red
     * iff it is part of a loop, which is exactly what the centralised
     * findloop.c makes easy.
     *
     * But Loopy is unusual in that you're _supposed_ to be making a
     * loop - and yet _some_ loops are not the right loop. So we need
     * to be more discriminating, by identifying loops one by one and
     * then thinking about which ones to highlight, and so findloop.c
     * isn't quite the right tool for the job in this case.
     *
     * Worse still, consider situations in which the grid contains a
     * loop and also some non-loop edges: there are some cases like
     * this in which the user's intuitive expectation would be to
     * highlight the loop (if you're only about half way through the
     * puzzle and have accidentally made a little loop in some corner
     * of the grid), and others in which they'd be more likely to
     * expect you to highlight the non-loop edges (if you've just
     * closed off a whole loop that you thought was the entire
     * solution, but forgot some disconnected edges in a corner
     * somewhere). So while it's easy enough to check whether the
     * solution is _right_, highlighting the wrong parts is a tricky
     * problem for this puzzle!
     *
     * I'd quite like, in some situations, to identify the largest
     * loop among the player's YES edges, and then light up everything
     * other than that. But finding the longest cycle in a graph is an
     * NP-complete problem (because, in particular, it must return a
     * Hamilton cycle if one exists).
     *
     * However, I think we can make the problem tractable by
     * exercising the Puzzles principle that it isn't absolutely
     * necessary to highlight _all_ errors: the key point is that by
     * the time the user has filled in the whole grid, they should
     * either have seen a completion flash, or have _some_ error
     * highlight showing them why the solution isn't right. So in
     * principle it would be *just about* good enough to highlight
     * just one error in the whole grid, if there was really no better
     * way. But we'd like to highlight as many errors as possible.
     *
     * In this case, I think the simple approach is to make use of the
     * fact that no vertex may have degree > 2, and that's really
     * simple to detect. So the plan goes like this:
     *
     *  - Form the dsf of connected components of the graph vertices.
     *
     *  - Highlight an error at any vertex with degree > 2. (It so
     *    happens that we do this by lighting up all the edges
     *    incident to that vertex, but that's an output detail.)
     *
     *  - Any component that contains such a vertex is now excluded
     *    from further consideration, because it already has a
     *    highlight.
     *
     *  - The remaining components have no vertex with degree > 2, and
     *    hence they all consist of either a simple loop, or a simple
     *    path with two endpoints.
     *
     *  - For these purposes, group together all the paths and imagine
     *    them to be a single component (because in most normal
     *    situations the player will gradually build up the solution
     *    _not_ all in one connected segment, but as lots of separate
     *    little path pieces that gradually connect to each other).
     *
     *  - After doing that, if there is exactly one (sensible)
     *    component - be it a collection of paths or a loop - then
     *    highlight no further edge errors. (The former case is normal
     *    during play, and the latter is a potentially solved puzzle.)
     *
     *  - Otherwise, find the largest of the sensible components,
     *    leave that one unhighlighted, and light the rest up in red.
     */

    dsf = dsf_new(g->num_dots);

    /* Build the dsf. */
    for (i = 0; i < g->num_edges; i++) {
        if (state->lines[i] == LINE_YES) {
            grid_edge *e = g->edges + i;
            int d1 = e->dot1 - g->dots, d2 = e->dot2 - g->dots;
            dsf_merge(dsf, d1, d2);
        }
    }

    /* Initialise a state variable for each connected component. */
    component_state = snewn(g->num_dots, int);
    for (i = 0; i < g->num_dots; i++) {
        if (dsf_canonify(dsf, i) == i)
            component_state[i] = COMP_LOOP;
        else
            component_state[i] = COMP_NONE;
    }

    /* Check for dots with degree > 3. Here we also spot dots of
     * degree 1 in which the user has marked all the non-edges as
     * LINE_NO, because those are also clear vertex-level errors, so
     * we give them the same treatment of excluding their connected
     * component from the subsequent loop analysis. */
    for (i = 0; i < g->num_dots; i++) {
        int comp = dsf_canonify(dsf, i);
        int yes = dot_order(state, i, LINE_YES);
        int unknown = dot_order(state, i, LINE_UNKNOWN);
        if ((yes == 1 && unknown == 0) || (yes >= 3)) {
            /* violation, so mark all YES edges as errors */
            grid_dot *d = g->dots + i;
            int j;
            for (j = 0; j < d->order; j++) {
                int e = d->edges[j] - g->edges;
                if (state->lines[e] == LINE_YES)
                    state->line_errors[e] = true;
            }
            /* And mark this component as not worthy of further
             * consideration. */
            component_state[comp] = COMP_SILLY;

        } else if (yes == 0) {
            /* A completely isolated dot must also be excluded it from
             * the subsequent loop highlighting pass, but we tag it
             * with a different enum value to avoid it counting
             * towards the components that inhibit returning a win
             * status. */
            component_state[comp] = COMP_EMPTY;
        } else if (yes == 1) {
            /* A dot with degree 1 that didn't fall into the 'clearly
             * erroneous' case above indicates that this connected
             * component will be a path rather than a loop - unless
             * something worse elsewhere in the component has
             * classified it as silly. */
            if (component_state[comp] != COMP_SILLY)
                component_state[comp] = COMP_PATH;
        }
    }

    /* Count up the components. Also, find the largest sensible
     * component. (Tie-breaking condition is derived from the order of
     * vertices in the grid data structure, which is fairly arbitrary
     * but at least stays stable throughout the game.) */
    nsilly = nloop = npath = 0;
    total_pathsize = 0;
    largest_comp = largest_size = -1;
    for (i = 0; i < g->num_dots; i++) {
        if (component_state[i] == COMP_SILLY) {
            nsilly++;
        } else if (component_state[i] == COMP_PATH) {
            total_pathsize += dsf_size(dsf, i);
            npath = 1;
        } else if (component_state[i] == COMP_LOOP) {
            int this_size;

            nloop++;

            if ((this_size = dsf_size(dsf, i)) > largest_size) {
                largest_comp = i;
                largest_size = this_size;
            }
        }
    }
    if (largest_size < total_pathsize) {
        largest_comp = -1;             /* means the paths */
        largest_size = total_pathsize;
    }

    if (nloop > 0 && nloop + npath > 1) {
        /*
         * If there are at least two sensible components including at
         * least one loop, highlight all edges in every sensible
         * component that is not the largest one.
         */
        for (i = 0; i < g->num_edges; i++) {
            if (state->lines[i] == LINE_YES) {
                grid_edge *e = g->edges + i;
                int d1 = e->dot1 - g->dots; /* either endpoint is good enough */
                int comp = dsf_canonify(dsf, d1);
                if ((component_state[comp] == COMP_PATH &&
                     -1 != largest_comp) ||
                    (component_state[comp] == COMP_LOOP &&
                     comp != largest_comp))
                    state->line_errors[i] = true;
            }
        }
    }

    if (nloop == 1 && npath == 0 && nsilly == 0) {
        /*
         * If there is exactly one component and it is a loop, then
         * the puzzle is potentially complete, so check the clues.
         */
        ret = true;

        for (i = 0; i < g->num_faces; i++) {
            int c = state->clues[i];
            if (c >= 0 && face_order(state, i, LINE_YES) != c) {
                ret = false;
                break;
            }
        }

        /*
         * Also, whether or not the puzzle is actually complete, set
         * the flag that says this game_state has exactly one loop and
         * nothing else, which will be used to vary the semantics of
         * clue highlighting at display time.
         */
        state->exactly_one_loop = true;
    } else {
        ret = false;
        state->exactly_one_loop = false;
    }

    sfree(component_state);
    dsf_free(dsf);

    return ret;
}

/* ----------------------------------------------------------------------
 * Solver logic
 *
 * Our solver modes operate as follows.  Each mode also uses the modes above it.
 *
 *   Easy Mode
 *   Just implement the rules of the game.
 *
 *   Normal and Tricky Modes
 *   For each (adjacent) pair of lines through each dot we store a bit for
 *   whether at least one of them is on and whether at most one is on.  (If we
 *   know both or neither is on that's already stored more directly.)
 *
 *   Advanced Mode
 *   Use flip dsf data structure to make equivalence classes of lines that are
 *   known identical to or opposite to one another.
 */


/* DLines:
 * For general grids, we consider "dlines" to be pairs of lines joined
 * at a dot.  The lines must be adjacent around the dot, so we can think of
 * a dline as being a dot+face combination.  Or, a dot+edge combination where
 * the second edge is taken to be the next clockwise edge from the dot.
 * Original loopy code didn't have this extra restriction of the lines being
 * adjacent.  From my tests with square grids, this extra restriction seems to
 * take little, if anything, away from the quality of the puzzles.
 * A dline can be uniquely identified by an edge/dot combination, given that
 * a dline-pair always goes clockwise around its common dot.  The edge/dot
 * combination can be represented by an edge/bool combination - if bool is
 * true, use edge->dot1 else use edge->dot2.  So the total number of dlines is
 * exactly twice the number of edges in the grid - although the dlines
 * spanning the infinite face are not all that useful to the solver.
 * Note that, by convention, a dline goes clockwise around its common dot,
 * which means the dline goes anti-clockwise around its common face.
 */

/* Helper functions for obtaining an index into an array of dlines, given
 * various information.  We assume the grid layout conventions about how
 * the various lists are interleaved - see grid_make_consistent() for
 * details. */

/* i points to the first edge of the dline pair, reading clockwise around
 * the dot. */
static int dline_index_from_dot(grid *g, grid_dot *d, int i)
{
    grid_edge *e = d->edges[i];
    int ret;
#ifdef DEBUG_DLINES
    grid_edge *e2;
    int i2 = i+1;
    if (i2 == d->order) i2 = 0;
    e2 = d->edges[i2];
#endif
    ret = 2 * (e - g->edges) + ((e->dot1 == d) ? 1 : 0);
#ifdef DEBUG_DLINES
    printf("dline_index_from_dot: d=%d,i=%d, edges [%d,%d] - %d\n",
           (int)(d - g->dots), i, (int)(e - g->edges),
           (int)(e2 - g->edges), ret);
#endif
    return ret;
}
/* i points to the second edge of the dline pair, reading clockwise around
 * the face.  That is, the edges of the dline, starting at edge{i}, read
 * anti-clockwise around the face.  By layout conventions, the common dot
 * of the dline will be f->dots[i] */
static int dline_index_from_face(grid *g, grid_face *f, int i)
{
    grid_edge *e = f->edges[i];
    grid_dot *d = f->dots[i];
    int ret;
#ifdef DEBUG_DLINES
    grid_edge *e2;
    int i2 = i - 1;
    if (i2 < 0) i2 += f->order;
    e2 = f->edges[i2];
#endif
    ret = 2 * (e - g->edges) + ((e->dot1 == d) ? 1 : 0);
#ifdef DEBUG_DLINES
    printf("dline_index_from_face: f=%d,i=%d, edges [%d,%d] - %d\n",
           (int)(f - g->faces), i, (int)(e - g->edges),
           (int)(e2 - g->edges), ret);
#endif
    return ret;
}
static bool is_atleastone(const char *dline_array, int index)
{
    return BIT_SET(dline_array[index], 0);
}
static bool set_atleastone(char *dline_array, int index)
{
    return SET_BIT(dline_array[index], 0);
}
static bool is_atmostone(const char *dline_array, int index)
{
    return BIT_SET(dline_array[index], 1);
}
static bool set_atmostone(char *dline_array, int index)
{
    return SET_BIT(dline_array[index], 1);
}

static void array_setall(char *array, char from, char to, int len)
{
    char *p = array, *p_old = p;
    int len_remaining = len;

    while ((p = memchr(p, from, len_remaining))) {
        *p = to;
        len_remaining -= p - p_old;
        p_old = p;
    }
}

/* Helper, called when doing dline dot deductions, in the case where we
 * have 4 UNKNOWNs, and two of them (adjacent) have *exactly* one YES between
 * them (because of dline atmostone/atleastone).
 * On entry, edge points to the first of these two UNKNOWNs.  This function
 * will find the opposite UNKNOWNS (if they are adjacent to one another)
 * and set their corresponding dline to atleastone.  (Setting atmostone
 * already happens in earlier dline deductions) */
static bool dline_set_opp_atleastone(solver_state *sstate,
                                     grid_dot *d, int edge)
{
    game_state *state = sstate->state;
    grid *g = state->game_grid;
    int N = d->order;
    int opp, opp2;
    for (opp = 0; opp < N; opp++) {
        int opp_dline_index;
        if (opp == edge || opp == edge+1 || opp == edge-1)
            continue;
        if (opp == 0 && edge == N-1)
            continue;
        if (opp == N-1 && edge == 0)
            continue;
        opp2 = opp + 1;
        if (opp2 == N) opp2 = 0;
        /* Check if opp, opp2 point to LINE_UNKNOWNs */
        if (state->lines[d->edges[opp] - g->edges] != LINE_UNKNOWN)
            continue;
        if (state->lines[d->edges[opp2] - g->edges] != LINE_UNKNOWN)
            continue;
        /* Found opposite UNKNOWNS and they're next to each other */
        opp_dline_index = dline_index_from_dot(g, d, opp);
        return set_atleastone(sstate->dlines, opp_dline_index);
    }
    return false;
}


/* Set pairs of lines around this face which are known to be identical, to
 * the given line_state */
static bool face_setall_identical(solver_state *sstate, int face_index,
                                  enum line_state line_new)
{
    /* can[dir] contains the canonical line associated with the line in
     * direction dir from the square in question.  Similarly inv[dir] is
     * whether or not the line in question is inverse to its canonical
     * element. */
    bool retval = false;
    game_state *state = sstate->state;
    grid *g = state->game_grid;
    grid_face *f = g->faces + face_index;
    int N = f->order;
    int i, j;
    int can1, can2;
    bool inv1, inv2;

    for (i = 0; i < N; i++) {
        int line1_index = f->edges[i] - g->edges;
        if (state->lines[line1_index] != LINE_UNKNOWN)
            continue;
        for (j = i + 1; j < N; j++) {
            int line2_index = f->edges[j] - g->edges;
            if (state->lines[line2_index] != LINE_UNKNOWN)
                continue;

            /* Found two UNKNOWNS */
            can1 = dsf_canonify_flip(sstate->linedsf, line1_index, &inv1);
            can2 = dsf_canonify_flip(sstate->linedsf, line2_index, &inv2);
            if (can1 == can2 && inv1 == inv2) {
                solver_set_line(sstate, line1_index, line_new);
                solver_set_line(sstate, line2_index, line_new);
            }
        }
    }
    return retval;
}

/* Given a dot or face, and a count of LINE_UNKNOWNs, find them and
 * return the edge indices into e. */
static void find_unknowns(game_state *state,
    grid_edge **edge_list, /* Edge list to search (from a face or a dot) */
    int expected_count, /* Number of UNKNOWNs (comes from solver's cache) */
    int *e /* Returned edge indices */)
{
    int c = 0;
    grid *g = state->game_grid;
    while (c < expected_count) {
        int line_index = *edge_list - g->edges;
        if (state->lines[line_index] == LINE_UNKNOWN) {
            e[c] = line_index;
            c++;
        }
        ++edge_list;
    }
}

/* If we have a list of edges, and we know whether the number of YESs should
 * be odd or even, and there are only a few UNKNOWNs, we can do some simple
 * linedsf deductions.  This can be used for both face and dot deductions.
 * Returns the difficulty level of the next solver that should be used,
 * or DIFF_MAX if no progress was made. */
static int parity_deductions(solver_state *sstate,
    grid_edge **edge_list, /* Edge list (from a face or a dot) */
    int total_parity, /* Expected number of YESs modulo 2 (either 0 or 1) */
    int unknown_count)
{
    game_state *state = sstate->state;
    int diff = DIFF_MAX;
    DSF *linedsf = sstate->linedsf;

    if (unknown_count == 2) {
        /* Lines are known alike/opposite, depending on inv. */
        int e[2];
        find_unknowns(state, edge_list, 2, e);
        if (merge_lines(sstate, e[0], e[1], total_parity))
            diff = min(diff, DIFF_HARD);
    } else if (unknown_count == 3) {
        int e[3];
        int can[3]; /* canonical edges */
        bool inv[3]; /* whether can[x] is inverse to e[x] */
        find_unknowns(state, edge_list, 3, e);
        can[0] = dsf_canonify_flip(linedsf, e[0], inv);
        can[1] = dsf_canonify_flip(linedsf, e[1], inv+1);
        can[2] = dsf_canonify_flip(linedsf, e[2], inv+2);
        if (can[0] == can[1]) {
            if (solver_set_line(sstate, e[2], (total_parity^inv[0]^inv[1]) ?
				LINE_YES : LINE_NO))
                diff = min(diff, DIFF_EASY);
        }
        if (can[0] == can[2]) {
            if (solver_set_line(sstate, e[1], (total_parity^inv[0]^inv[2]) ?
				LINE_YES : LINE_NO))
                diff = min(diff, DIFF_EASY);
        }
        if (can[1] == can[2]) {
            if (solver_set_line(sstate, e[0], (total_parity^inv[1]^inv[2]) ?
				LINE_YES : LINE_NO))
                diff = min(diff, DIFF_EASY);
        }
    } else if (unknown_count == 4) {
        int e[4];
        int can[4]; /* canonical edges */
        bool inv[4]; /* whether can[x] is inverse to e[x] */
        find_unknowns(state, edge_list, 4, e);
        can[0] = dsf_canonify_flip(linedsf, e[0], inv);
        can[1] = dsf_canonify_flip(linedsf, e[1], inv+1);
        can[2] = dsf_canonify_flip(linedsf, e[2], inv+2);
        can[3] = dsf_canonify_flip(linedsf, e[3], inv+3);
        if (can[0] == can[1]) {
            if (merge_lines(sstate, e[2], e[3], total_parity^inv[0]^inv[1]))
                diff = min(diff, DIFF_HARD);
        } else if (can[0] == can[2]) {
            if (merge_lines(sstate, e[1], e[3], total_parity^inv[0]^inv[2]))
                diff = min(diff, DIFF_HARD);
        } else if (can[0] == can[3]) {
            if (merge_lines(sstate, e[1], e[2], total_parity^inv[0]^inv[3]))
                diff = min(diff, DIFF_HARD);
        } else if (can[1] == can[2]) {
            if (merge_lines(sstate, e[0], e[3], total_parity^inv[1]^inv[2]))
                diff = min(diff, DIFF_HARD);
        } else if (can[1] == can[3]) {
            if (merge_lines(sstate, e[0], e[2], total_parity^inv[1]^inv[3]))
                diff = min(diff, DIFF_HARD);
        } else if (can[2] == can[3]) {
            if (merge_lines(sstate, e[0], e[1], total_parity^inv[2]^inv[3]))
                diff = min(diff, DIFF_HARD);
        }
    }
    return diff;
}


/*
 * These are the main solver functions.
 *
 * Their return values are diff values corresponding to the lowest mode solver
 * that would notice the work that they have done.  For example if the normal
 * mode solver adds actual lines or crosses, it will return DIFF_EASY as the
 * easy mode solver might be able to make progress using that.  It doesn't make
 * sense for one of them to return a diff value higher than that of the
 * function itself.
 *
 * Each function returns the lowest value it can, as early as possible, in
 * order to try and pass as much work as possible back to the lower level
 * solvers which progress more quickly.
 */

/* PROPOSED NEW DESIGN:
 * We have a work queue consisting of 'events' notifying us that something has
 * happened that a particular solver mode might be interested in.  For example
 * the hard mode solver might do something that helps the normal mode solver at
 * dot [x,y] in which case it will enqueue an event recording this fact.  Then
 * we pull events off the work queue, and hand each in turn to the solver that
 * is interested in them.  If a solver reports that it failed we pass the same
 * event on to progressively more advanced solvers and the loop detector.  Once
 * we've exhausted an event, or it has helped us progress, we drop it and
 * continue to the next one.  The events are sorted first in order of solver
 * complexity (easy first) then order of insertion (oldest first).
 * Once we run out of events we loop over each permitted solver in turn
 * (easiest first) until either a deduction is made (and an event therefore
 * emerges) or no further deductions can be made (in which case we've failed).
 *
 * QUESTIONS:
 *    * How do we 'loop over' a solver when both dots and squares are concerned.
 *      Answer: first all squares then all dots.
 */

static int trivial_deductions(solver_state *sstate)
{
    int i, current_yes, current_no;
    game_state *state = sstate->state;
    grid *g = state->game_grid;
    int diff = DIFF_MAX;

    /* Per-face deductions */
    for (i = 0; i < g->num_faces; i++) {
        grid_face *f = g->faces + i;

        if (sstate->face_solved[i])
            continue;

        current_yes = sstate->face_yes_count[i];
        current_no  = sstate->face_no_count[i];

        if (current_yes + current_no == f->order)  {
            sstate->face_solved[i] = true;
            continue;
        }

        if (state->clues[i] < 0)
            continue;

        /*
         * This code checks whether the numeric clue on a face is so
         * large as to permit all its remaining LINE_UNKNOWNs to be
         * filled in as LINE_YES, or alternatively so small as to
         * permit them all to be filled in as LINE_NO.
         */

        if (state->clues[i] < current_yes) {
            sstate->solver_status = SOLVER_MISTAKE;
            return DIFF_EASY;
        }
        if (state->clues[i] == current_yes) {
            if (face_setall(sstate, i, LINE_UNKNOWN, LINE_NO))
                diff = min(diff, DIFF_EASY);
            sstate->face_solved[i] = true;
            continue;
        }

        if (f->order - state->clues[i] < current_no) {
            sstate->solver_status = SOLVER_MISTAKE;
            return DIFF_EASY;
        }
        if (f->order - state->clues[i] == current_no) {
            if (face_setall(sstate, i, LINE_UNKNOWN, LINE_YES))
                diff = min(diff, DIFF_EASY);
            sstate->face_solved[i] = true;
            continue;
        }

        if (f->order - state->clues[i] == current_no + 1 &&
            f->order - current_yes - current_no > 2) {
            /*
             * One small refinement to the above: we also look for any
             * adjacent pair of LINE_UNKNOWNs around the face with
             * some LINE_YES incident on it from elsewhere. If we find
             * one, then we know that pair of LINE_UNKNOWNs can't
             * _both_ be LINE_YES, and hence that pushes us one line
             * closer to being able to determine all the rest.
             */
            int j, k, e1, e2, e, d;

            for (j = 0; j < f->order; j++) {
                e1 = f->edges[j] - g->edges;
                e2 = f->edges[j+1 < f->order ? j+1 : 0] - g->edges;

                if (g->edges[e1].dot1 == g->edges[e2].dot1 ||
                    g->edges[e1].dot1 == g->edges[e2].dot2) {
                    d = g->edges[e1].dot1 - g->dots;
                } else {
                    assert(g->edges[e1].dot2 == g->edges[e2].dot1 ||
                           g->edges[e1].dot2 == g->edges[e2].dot2);
                    d = g->edges[e1].dot2 - g->dots;
                }

                if (state->lines[e1] == LINE_UNKNOWN &&
                    state->lines[e2] == LINE_UNKNOWN) {
                    for (k = 0; k < g->dots[d].order; k++) {
                        int e = g->dots[d].edges[k] - g->edges;
                        if (state->lines[e] == LINE_YES)
                            goto found;    /* multi-level break */
                    }
                }
            }
            continue;

          found:
            /*
             * If we get here, we've found such a pair of edges, and
             * they're e1 and e2.
             */
            for (j = 0; j < f->order; j++) {
                e = f->edges[j] - g->edges;
                if (state->lines[e] == LINE_UNKNOWN && e != e1 && e != e2) {
                    bool r = solver_set_line(sstate, e, LINE_YES);
                    assert(r);
                    diff = min(diff, DIFF_EASY);
                }
            }
        }
    }

    check_caches(sstate);

    /* Per-dot deductions */
    for (i = 0; i < g->num_dots; i++) {
        grid_dot *d = g->dots + i;
        int yes, no, unknown;

        if (sstate->dot_solved[i])
            continue;

        yes = sstate->dot_yes_count[i];
        no = sstate->dot_no_count[i];
        unknown = d->order - yes - no;

        if (yes == 0) {
            if (unknown == 0) {
                sstate->dot_solved[i] = true;
            } else if (unknown == 1) {
                dot_setall(sstate, i, LINE_UNKNOWN, LINE_NO);
                diff = min(diff, DIFF_EASY);
                sstate->dot_solved[i] = true;
            }
        } else if (yes == 1) {
            if (unknown == 0) {
                sstate->solver_status = SOLVER_MISTAKE;
                return DIFF_EASY;
            } else if (unknown == 1) {
                dot_setall(sstate, i, LINE_UNKNOWN, LINE_YES);
                diff = min(diff, DIFF_EASY);
            }
        } else if (yes == 2) {
            if (unknown > 0) {
                dot_setall(sstate, i, LINE_UNKNOWN, LINE_NO);
                diff = min(diff, DIFF_EASY);
            }
            sstate->dot_solved[i] = true;
        } else {
            sstate->solver_status = SOLVER_MISTAKE;
            return DIFF_EASY;
        }
    }

    check_caches(sstate);

    return diff;
}

static int dline_deductions(solver_state *sstate)
{
    game_state *state = sstate->state;
    grid *g = state->game_grid;
    char *dlines = sstate->dlines;
    int i;
    int diff = DIFF_MAX;

    /* ------ Face deductions ------ */

    /* Given a set of dline atmostone/atleastone constraints, need to figure
     * out if we can deduce any further info.  For more general faces than
     * squares, this turns out to be a tricky problem.
     * The approach taken here is to define (per face) NxN matrices:
     * "maxs" and "mins".
     * The entries maxs(j,k) and mins(j,k) define the upper and lower limits
     * for the possible number of edges that are YES between positions j and k
     * going clockwise around the face.  Can think of j and k as marking dots
     * around the face (recall the labelling scheme: edge0 joins dot0 to dot1,
     * edge1 joins dot1 to dot2 etc).
     * Trivially, mins(j,j) = maxs(j,j) = 0, and we don't even bother storing
     * these.  mins(j,j+1) and maxs(j,j+1) are determined by whether edge{j}
     * is YES, NO or UNKNOWN.  mins(j,j+2) and maxs(j,j+2) are related to
     * the dline atmostone/atleastone status for edges j and j+1.
     *
     * Then we calculate the remaining entries recursively.  We definitely
     * know that
     * mins(j,k) >= { mins(j,u) + mins(u,k) } for any u between j and k.
     * This is because any valid placement of YESs between j and k must give
     * a valid placement between j and u, and also between u and k.
     * I believe it's sufficient to use just the two values of u:
     * j+1 and j+2.  Seems to work well in practice - the bounds we compute
     * are rigorous, even if they might not be best-possible.
     *
     * Once we have maxs and mins calculated, we can make inferences about
     * each dline{j,j+1} by looking at the possible complementary edge-counts
     * mins(j+2,j) and maxs(j+2,j) and comparing these with the face clue.
     * As well as dlines, we can make similar inferences about single edges.
     * For example, consider a pentagon with clue 3, and we know at most one
     * of (edge0, edge1) is YES, and at most one of (edge2, edge3) is YES.
     * We could then deduce edge4 is YES, because maxs(0,4) would be 2, so
     * that final edge would have to be YES to make the count up to 3.
     */

    /* Much quicker to allocate arrays on the stack than the heap, so
     * define the largest possible face size, and base our array allocations
     * on that.  We check this with an assertion, in case someone decides to
     * make a grid which has larger faces than this.  Note, this algorithm
     * could get quite expensive if there are many large faces. */
#define MAX_FACE_SIZE 14

    for (i = 0; i < g->num_faces; i++) {
        int maxs[MAX_FACE_SIZE][MAX_FACE_SIZE];
        int mins[MAX_FACE_SIZE][MAX_FACE_SIZE];
        grid_face *f = g->faces + i;
        int N = f->order;
        int j,m;
        int clue = state->clues[i];
        assert(N <= MAX_FACE_SIZE);
        if (sstate->face_solved[i])
            continue;
        if (clue < 0) continue;

        /* Calculate the (j,j+1) entries */
        for (j = 0; j < N; j++) {
            int edge_index = f->edges[j] - g->edges;
            int dline_index;
            enum line_state line1 = state->lines[edge_index];
            enum line_state line2;
            int tmp;
            int k = j + 1;
            if (k >= N) k = 0;
            maxs[j][k] = (line1 == LINE_NO) ? 0 : 1;
            mins[j][k] = (line1 == LINE_YES) ? 1 : 0;
            /* Calculate the (j,j+2) entries */
            dline_index = dline_index_from_face(g, f, k);
            edge_index = f->edges[k] - g->edges;
            line2 = state->lines[edge_index];
            k++;
            if (k >= N) k = 0;

            /* max */
            tmp = 2;
            if (line1 == LINE_NO) tmp--;
            if (line2 == LINE_NO) tmp--;
            if (tmp == 2 && is_atmostone(dlines, dline_index))
                tmp = 1;
            maxs[j][k] = tmp;

            /* min */
            tmp = 0;
            if (line1 == LINE_YES) tmp++;
            if (line2 == LINE_YES) tmp++;
            if (tmp == 0 && is_atleastone(dlines, dline_index))
                tmp = 1;
            mins[j][k] = tmp;
        }

        /* Calculate the (j,j+m) entries for m between 3 and N-1 */
        for (m = 3; m < N; m++) {
            for (j = 0; j < N; j++) {
                int k = j + m;
                int u = j + 1;
                int v = j + 2;
                int tmp;
                if (k >= N) k -= N;
                if (u >= N) u -= N;
                if (v >= N) v -= N;
                maxs[j][k] = maxs[j][u] + maxs[u][k];
                mins[j][k] = mins[j][u] + mins[u][k];
                tmp = maxs[j][v] + maxs[v][k];
                maxs[j][k] = min(maxs[j][k], tmp);
                tmp = mins[j][v] + mins[v][k];
                mins[j][k] = max(mins[j][k], tmp);
            }
        }

        /* See if we can make any deductions */
        for (j = 0; j < N; j++) {
            int k;
            grid_edge *e = f->edges[j];
            int line_index = e - g->edges;
            int dline_index;

            if (state->lines[line_index] != LINE_UNKNOWN)
                continue;
            k = j + 1;
            if (k >= N) k = 0;

            /* minimum YESs in the complement of this edge */
            if (mins[k][j] > clue) {
                sstate->solver_status = SOLVER_MISTAKE;
                return DIFF_EASY;
            }
            if (mins[k][j] == clue) {
                /* setting this edge to YES would make at least
                 * (clue+1) edges - contradiction */
                solver_set_line(sstate, line_index, LINE_NO);
                diff = min(diff, DIFF_EASY);
            }
            if (maxs[k][j] < clue - 1) {
                sstate->solver_status = SOLVER_MISTAKE;
                return DIFF_EASY;
            }
            if (maxs[k][j] == clue - 1) {
                /* Only way to satisfy the clue is to set edge{j} as YES */
                solver_set_line(sstate, line_index, LINE_YES);
                diff = min(diff, DIFF_EASY);
            }

            /* More advanced deduction that allows propagation along diagonal
             * chains of faces connected by dots, for example, 3-2-...-2-3
             * in square grids. */
            if (sstate->diff >= DIFF_TRICKY) {
                /* Now see if we can make dline deduction for edges{j,j+1} */
                e = f->edges[k];
                if (state->lines[e - g->edges] != LINE_UNKNOWN)
                    /* Only worth doing this for an UNKNOWN,UNKNOWN pair.
                     * Dlines where one of the edges is known, are handled in the
                     * dot-deductions */
                    continue;
    
                dline_index = dline_index_from_face(g, f, k);
                k++;
                if (k >= N) k = 0;
    
                /* minimum YESs in the complement of this dline */
                if (mins[k][j] > clue - 2) {
                    /* Adding 2 YESs would break the clue */
                    if (set_atmostone(dlines, dline_index))
                        diff = min(diff, DIFF_NORMAL);
                }
                /* maximum YESs in the complement of this dline */
                if (maxs[k][j] < clue) {
                    /* Adding 2 NOs would mean not enough YESs */
                    if (set_atleastone(dlines, dline_index))
                        diff = min(diff, DIFF_NORMAL);
                }
            }
        }
    }

    if (diff < DIFF_NORMAL)
        return diff;

    /* ------ Dot deductions ------ */

    for (i = 0; i < g->num_dots; i++) {
        grid_dot *d = g->dots + i;
        int N = d->order;
        int yes, no, unknown;
        int j;
        if (sstate->dot_solved[i])
            continue;
        yes = sstate->dot_yes_count[i];
        no = sstate->dot_no_count[i];
        unknown = N - yes - no;

        for (j = 0; j < N; j++) {
            int k;
            int dline_index;
            int line1_index, line2_index;
            enum line_state line1, line2;
            k = j + 1;
            if (k >= N) k = 0;
            dline_index = dline_index_from_dot(g, d, j);
            line1_index = d->edges[j] - g->edges;
            line2_index = d->edges[k] - g->edges;
            line1 = state->lines[line1_index];
            line2 = state->lines[line2_index];

            /* Infer dline state from line state */
            if (line1 == LINE_NO || line2 == LINE_NO) {
                if (set_atmostone(dlines, dline_index))
                    diff = min(diff, DIFF_NORMAL);
            }
            if (line1 == LINE_YES || line2 == LINE_YES) {
                if (set_atleastone(dlines, dline_index))
                    diff = min(diff, DIFF_NORMAL);
            }
            /* Infer line state from dline state */
            if (is_atmostone(dlines, dline_index)) {
                if (line1 == LINE_YES && line2 == LINE_UNKNOWN) {
                    solver_set_line(sstate, line2_index, LINE_NO);
                    diff = min(diff, DIFF_EASY);
                }
                if (line2 == LINE_YES && line1 == LINE_UNKNOWN) {
                    solver_set_line(sstate, line1_index, LINE_NO);
                    diff = min(diff, DIFF_EASY);
                }
            }
            if (is_atleastone(dlines, dline_index)) {
                if (line1 == LINE_NO && line2 == LINE_UNKNOWN) {
                    solver_set_line(sstate, line2_index, LINE_YES);
                    diff = min(diff, DIFF_EASY);
                }
                if (line2 == LINE_NO && line1 == LINE_UNKNOWN) {
                    solver_set_line(sstate, line1_index, LINE_YES);
                    diff = min(diff, DIFF_EASY);
                }
            }
            /* Deductions that depend on the numbers of lines.
             * Only bother if both lines are UNKNOWN, otherwise the
             * easy-mode solver (or deductions above) would have taken
             * care of it. */
            if (line1 != LINE_UNKNOWN || line2 != LINE_UNKNOWN)
                continue;

            if (yes == 0 && unknown == 2) {
                /* Both these unknowns must be identical.  If we know
                 * atmostone or atleastone, we can make progress. */
                if (is_atmostone(dlines, dline_index)) {
                    solver_set_line(sstate, line1_index, LINE_NO);
                    solver_set_line(sstate, line2_index, LINE_NO);
                    diff = min(diff, DIFF_EASY);
                }
                if (is_atleastone(dlines, dline_index)) {
                    solver_set_line(sstate, line1_index, LINE_YES);
                    solver_set_line(sstate, line2_index, LINE_YES);
                    diff = min(diff, DIFF_EASY);
                }
            }
            if (yes == 1) {
                if (set_atmostone(dlines, dline_index))
                    diff = min(diff, DIFF_NORMAL);
                if (unknown == 2) {
                    if (set_atleastone(dlines, dline_index))
                        diff = min(diff, DIFF_NORMAL);
                }
            }

            /* More advanced deduction that allows propagation along diagonal
             * chains of faces connected by dots, for example: 3-2-...-2-3
             * in square grids. */
            if (sstate->diff >= DIFF_TRICKY) {
                /* If we have atleastone set for this dline, infer
                 * atmostone for each "opposite" dline (that is, each
                 * dline without edges in common with this one).
                 * Again, this test is only worth doing if both these
                 * lines are UNKNOWN.  For if one of these lines were YES,
                 * the (yes == 1) test above would kick in instead. */
                if (is_atleastone(dlines, dline_index)) {
                    int opp;
                    for (opp = 0; opp < N; opp++) {
                        int opp_dline_index;
                        if (opp == j || opp == j+1 || opp == j-1)
                            continue;
                        if (j == 0 && opp == N-1)
                            continue;
                        if (j == N-1 && opp == 0)
                            continue;
                        opp_dline_index = dline_index_from_dot(g, d, opp);
                        if (set_atmostone(dlines, opp_dline_index))
                            diff = min(diff, DIFF_NORMAL);
                    }
                    if (yes == 0 && is_atmostone(dlines, dline_index)) {
                        /* This dline has *exactly* one YES and there are no
                         * other YESs.  This allows more deductions. */
                        if (unknown == 3) {
                            /* Third unknown must be YES */
                            for (opp = 0; opp < N; opp++) {
                                int opp_index;
                                if (opp == j || opp == k)
                                    continue;
                                opp_index = d->edges[opp] - g->edges;
                                if (state->lines[opp_index] == LINE_UNKNOWN) {
                                    solver_set_line(sstate, opp_index,
                                                    LINE_YES);
                                    diff = min(diff, DIFF_EASY);
                                }
                            }
                        } else if (unknown == 4) {
                            /* Exactly one of opposite UNKNOWNS is YES.  We've
                             * already set atmostone, so set atleastone as
                             * well.
                             */
                            if (dline_set_opp_atleastone(sstate, d, j))
                                diff = min(diff, DIFF_NORMAL);
                        }
                    }
                }
            }
        }
    }
    return diff;
}

static int linedsf_deductions(solver_state *sstate)
{
    game_state *state = sstate->state;
    grid *g = state->game_grid;
    char *dlines = sstate->dlines;
    int i;
    int diff = DIFF_MAX;
    int diff_tmp;

    /* ------ Face deductions ------ */

    /* A fully-general linedsf deduction seems overly complicated
     * (I suspect the problem is NP-complete, though in practice it might just
     * be doable because faces are limited in size).
     * For simplicity, we only consider *pairs* of LINE_UNKNOWNS that are
     * known to be identical.  If setting them both to YES (or NO) would break
     * the clue, set them to NO (or YES). */

    for (i = 0; i < g->num_faces; i++) {
        int N, yes, no, unknown;
        int clue;

        if (sstate->face_solved[i])
            continue;
        clue = state->clues[i];
        if (clue < 0)
            continue;

        N = g->faces[i].order;
        yes = sstate->face_yes_count[i];
        if (yes + 1 == clue) {
            if (face_setall_identical(sstate, i, LINE_NO))
                diff = min(diff, DIFF_EASY);
        }
        no = sstate->face_no_count[i];
        if (no + 1 == N - clue) {
            if (face_setall_identical(sstate, i, LINE_YES))
                diff = min(diff, DIFF_EASY);
        }

        /* Reload YES count, it might have changed */
        yes = sstate->face_yes_count[i];
        unknown = N - no - yes;

        /* Deductions with small number of LINE_UNKNOWNs, based on overall
         * parity of lines. */
        diff_tmp = parity_deductions(sstate, g->faces[i].edges,
                                     (clue - yes) % 2, unknown);
        diff = min(diff, diff_tmp);
    }

    /* ------ Dot deductions ------ */
    for (i = 0; i < g->num_dots; i++) {
        grid_dot *d = g->dots + i;
        int N = d->order;
        int j;
        int yes, no, unknown;
        /* Go through dlines, and do any dline<->linedsf deductions wherever
         * we find two UNKNOWNS. */
        for (j = 0; j < N; j++) {
            int dline_index = dline_index_from_dot(g, d, j);
            int line1_index;
            int line2_index;
            int can1, can2;
            bool inv1, inv2;
            int j2;
            line1_index = d->edges[j] - g->edges;
            if (state->lines[line1_index] != LINE_UNKNOWN)
                continue;
            j2 = j + 1;
            if (j2 == N) j2 = 0;
            line2_index = d->edges[j2] - g->edges;
            if (state->lines[line2_index] != LINE_UNKNOWN)
                continue;
            /* Infer dline flags from linedsf */
            can1 = dsf_canonify_flip(sstate->linedsf, line1_index, &inv1);
            can2 = dsf_canonify_flip(sstate->linedsf, line2_index, &inv2);
            if (can1 == can2 && inv1 != inv2) {
                /* These are opposites, so set dline atmostone/atleastone */
                if (set_atmostone(dlines, dline_index))
                    diff = min(diff, DIFF_NORMAL);
                if (set_atleastone(dlines, dline_index))
                    diff = min(diff, DIFF_NORMAL);
                continue;
            }
            /* Infer linedsf from dline flags */
            if (is_atmostone(dlines, dline_index)
		&& is_atleastone(dlines, dline_index)) {
                if (merge_lines(sstate, line1_index, line2_index, true))
                    diff = min(diff, DIFF_HARD);
            }
        }

        /* Deductions with small number of LINE_UNKNOWNs, based on overall
         * parity of lines. */
        yes = sstate->dot_yes_count[i];
        no = sstate->dot_no_count[i];
        unknown = N - yes - no;
        diff_tmp = parity_deductions(sstate, d->edges,
                                     yes % 2, unknown);
        diff = min(diff, diff_tmp);
    }

    /* ------ Edge dsf deductions ------ */

    /* If the state of a line is known, deduce the state of its canonical line
     * too, and vice versa. */
    for (i = 0; i < g->num_edges; i++) {
        int can;
        bool inv;
        enum line_state s;
        can = dsf_canonify_flip(sstate->linedsf, i, &inv);
        if (can == i)
            continue;
        s = sstate->state->lines[can];
        if (s != LINE_UNKNOWN) {
            if (solver_set_line(sstate, i, inv ? OPP(s) : s))
                diff = min(diff, DIFF_EASY);
        } else {
            s = sstate->state->lines[i];
            if (s != LINE_UNKNOWN) {
                if (solver_set_line(sstate, can, inv ? OPP(s) : s))
                    diff = min(diff, DIFF_EASY);
            }
        }
    }

    return diff;
}

static int loop_deductions(solver_state *sstate)
{
    int edgecount = 0, clues = 0, satclues = 0, sm1clues = 0;
    game_state *state = sstate->state;
    grid *g = state->game_grid;
    int shortest_chainlen = g->num_dots;
    int dots_connected;
    bool progress = false;
    int i;

    /*
     * Go through the grid and update for all the new edges.
     * Since merge_dots() is idempotent, the simplest way to
     * do this is just to update for _all_ the edges.
     * Also, while we're here, we count the edges.
     */
    for (i = 0; i < g->num_edges; i++) {
        if (state->lines[i] == LINE_YES) {
            merge_dots(sstate, i);
            edgecount++;
        }
    }

    /*
     * Count the clues, count the satisfied clues, and count the
     * satisfied-minus-one clues.
     */
    for (i = 0; i < g->num_faces; i++) {
        int c = state->clues[i];
        if (c >= 0) {
            int o = sstate->face_yes_count[i];
            if (o == c)
                satclues++;
            else if (o == c-1)
                sm1clues++;
            clues++;
        }
    }

    for (i = 0; i < g->num_dots; ++i) {
        dots_connected =
            sstate->looplen[dsf_canonify(sstate->dotdsf, i)];
        if (dots_connected > 1)
            shortest_chainlen = min(shortest_chainlen, dots_connected);
    }

    assert(sstate->solver_status == SOLVER_INCOMPLETE);

    if (satclues == clues && shortest_chainlen == edgecount) {
        sstate->solver_status = SOLVER_SOLVED;
        /* This discovery clearly counts as progress, even if we haven't
         * just added any lines or anything */
        progress = true;
        goto finished_loop_deductionsing;
    }

    /*
     * Now go through looking for LINE_UNKNOWN edges which
     * connect two dots that are already in the same
     * equivalence class. If we find one, test to see if the
     * loop it would create is a solution.
     */
    for (i = 0; i < g->num_edges; i++) {
        grid_edge *e = g->edges + i;
        int d1 = e->dot1 - g->dots;
        int d2 = e->dot2 - g->dots;
        int eqclass, val;
        if (state->lines[i] != LINE_UNKNOWN)
            continue;

        eqclass = dsf_canonify(sstate->dotdsf, d1);
        if (eqclass != dsf_canonify(sstate->dotdsf, d2))
            continue;

        val = LINE_NO;  /* loop is bad until proven otherwise */

        /*
         * This edge would form a loop. Next
         * question: how long would the loop be?
         * Would it equal the total number of edges
         * (plus the one we'd be adding if we added
         * it)?
         */
        if (sstate->looplen[eqclass] == edgecount + 1) {
            int sm1_nearby;

            /*
             * This edge would form a loop which
             * took in all the edges in the entire
             * grid. So now we need to work out
             * whether it would be a valid solution
             * to the puzzle, which means we have to
             * check if it satisfies all the clues.
             * This means that every clue must be
             * either satisfied or satisfied-minus-
             * 1, and also that the number of
             * satisfied-minus-1 clues must be at
             * most two and they must lie on either
             * side of this edge.
             */
            sm1_nearby = 0;
            if (e->face1) {
                int f = e->face1 - g->faces;
                int c = state->clues[f];
                if (c >= 0 && sstate->face_yes_count[f] == c - 1)
                    sm1_nearby++;
            }
            if (e->face2) {
                int f = e->face2 - g->faces;
                int c = state->clues[f];
                if (c >= 0 && sstate->face_yes_count[f] == c - 1)
                    sm1_nearby++;
            }
            if (sm1clues == sm1_nearby &&
		sm1clues + satclues == clues) {
                val = LINE_YES;  /* loop is good! */
            }
        }

        /*
         * Right. Now we know that adding this edge
         * would form a loop, and we know whether
         * that loop would be a viable solution or
         * not.
         *
         * If adding this edge produces a solution,
         * then we know we've found _a_ solution but
         * we don't know that it's _the_ solution -
         * if it were provably the solution then
         * we'd have deduced this edge some time ago
         * without the need to do loop detection. So
         * in this state we return SOLVER_AMBIGUOUS,
         * which has the effect that hitting Solve
         * on a user-provided puzzle will fill in a
         * solution but using the solver to
         * construct new puzzles won't consider this
         * a reasonable deduction for the user to
         * make.
         */
        progress = solver_set_line(sstate, i, val);
        assert(progress);
        if (val == LINE_YES) {
            sstate->solver_status = SOLVER_AMBIGUOUS;
            goto finished_loop_deductionsing;
        }
    }

    finished_loop_deductionsing:
    return progress ? DIFF_EASY : DIFF_MAX;
}

/* This will return a dynamically allocated solver_state containing the (more)
 * solved grid */
static solver_state *solve_game_rec(const solver_state *sstate_start)
{
    solver_state *sstate;

    /* Index of the solver we should call next. */
    int i = 0;
    
    /* As a speed-optimisation, we avoid re-running solvers that we know
     * won't make any progress.  This happens when a high-difficulty
     * solver makes a deduction that can only help other high-difficulty
     * solvers.
     * For example: if a new 'dline' flag is set by dline_deductions, the
     * trivial_deductions solver cannot do anything with this information.
     * If we've already run the trivial_deductions solver (because it's
     * earlier in the list), there's no point running it again.
     *
     * Therefore: if a solver is earlier in the list than "threshold_index",
     * we don't bother running it if it's difficulty level is less than
     * "threshold_diff".
     */
    int threshold_diff = 0;
    int threshold_index = 0;
    
    sstate = dup_solver_state(sstate_start);

    check_caches(sstate);

    while (i < NUM_SOLVERS) {
        if (sstate->solver_status == SOLVER_MISTAKE)
            return sstate;
        if (sstate->solver_status == SOLVER_SOLVED ||
            sstate->solver_status == SOLVER_AMBIGUOUS) {
            /* solver finished */
            break;
        }

        if ((solver_diffs[i] >= threshold_diff || i >= threshold_index)
            && solver_diffs[i] <= sstate->diff) {
            /* current_solver is eligible, so use it */
            int next_diff = solver_fns[i](sstate);
            if (next_diff != DIFF_MAX) {
                /* solver made progress, so use new thresholds and
                * start again at top of list. */
                threshold_diff = next_diff;
                threshold_index = i;
                i = 0;
                continue;
            }
        }
        /* current_solver is ineligible, or failed to make progress, so
         * go to the next solver in the list */
        i++;
    }

    if (sstate->solver_status == SOLVER_SOLVED ||
        sstate->solver_status == SOLVER_AMBIGUOUS) {
        /* s/LINE_UNKNOWN/LINE_NO/g */
        array_setall(sstate->state->lines, LINE_UNKNOWN, LINE_NO,
                     sstate->state->game_grid->num_edges);
        return sstate;
    }

    return sstate;
}

static char *solve_game(const game_state *state, const game_state *currstate,
                        const char *aux, const char **error)
{
    char *soln = NULL;
    solver_state *sstate, *new_sstate;

    sstate = new_solver_state(state, DIFF_MAX);
    new_sstate = solve_game_rec(sstate);

    if (new_sstate->solver_status == SOLVER_SOLVED) {
        soln = encode_solve_move(new_sstate->state);
    } else if (new_sstate->solver_status == SOLVER_AMBIGUOUS) {
        soln = encode_solve_move(new_sstate->state);
        /**error = "Solver found ambiguous solutions"; */
    } else {
        soln = encode_solve_move(new_sstate->state);
        /**error = "Solver failed"; */
    }

    free_solver_state(new_sstate);
    free_solver_state(sstate);

    return soln;
}

/* ----------------------------------------------------------------------
 * Drawing and mouse-handling
 */

static char *interpret_move(const game_state *state, game_ui *ui,
                            const game_drawstate *ds,
                            int x, int y, int button)
{
    grid *g = state->game_grid;
    grid_edge *e;
    int i;
    char *movebuf;
    int movelen, movesize;
    char button_char = ' ';
    enum line_state old_state;

    button &= ~MOD_MASK;

    /* Convert mouse-click (x,y) to grid coordinates */
    x -= BORDER(ds->tilesize);
    y -= BORDER(ds->tilesize);
    x = x * g->tilesize / ds->tilesize;
    y = y * g->tilesize / ds->tilesize;
    x += g->lowest_x;
    y += g->lowest_y;

    e = grid_nearest_edge(g, x, y);
    if (e == NULL)
        return NULL;

    i = e - g->edges;

    /* I think it's only possible to play this game with mouse clicks, sorry */
    /* Maybe will add mouse drag support some time */
    old_state = state->lines[i];

    switch (button) {
      case LEFT_BUTTON:
	switch (old_state) {
	  case LINE_UNKNOWN:
	    button_char = 'y';
	    break;
	  case LINE_YES:
#ifdef STYLUS_BASED
	    button_char = 'n';
	    break;
#endif
	  case LINE_NO:
	    button_char = 'u';
	    break;
	}
	break;
      case MIDDLE_BUTTON:
	button_char = 'u';
	break;
      case RIGHT_BUTTON:
	switch (old_state) {
	  case LINE_UNKNOWN:
	    button_char = 'n';
	    break;
	  case LINE_NO:
#ifdef STYLUS_BASED
	    button_char = 'y';
	    break;
#endif
	  case LINE_YES:
	    button_char = 'u';
	    break;
	}
	break;
      default:
	return NULL;
    }

    movelen = 0;
    movesize = 80;
    movebuf = snewn(movesize, char);
    movelen = sprintf(movebuf, "%d%c", i, (int)button_char);
<<<<<<< HEAD
    {
        static enum { OFF, FIXED, ADAPTIVE, DUNNO } autofollow = DUNNO;
        if (autofollow == DUNNO) {
            const char *env = getenv("LOOPY_AUTOFOLLOW");
            if (env && !strcmp(env, "off"))
                autofollow = OFF;
            else if (env && !strcmp(env, "fixed"))
                autofollow = FIXED;
            else if (env && !strcmp(env, "adaptive"))
                autofollow = ADAPTIVE;
            else
                autofollow = ADAPTIVE;
        }
=======
>>>>>>> f01b1674

    if (ui->autofollow != AF_OFF) {
        int dotid;
        for (dotid = 0; dotid < 2; dotid++) {
            grid_dot *dot = (dotid == 0 ? e->dot1 : e->dot2);
            grid_edge *e_this = e;

            while (1) {
                int j, n_found;
                grid_edge *e_next = NULL;

                for (j = n_found = 0; j < dot->order; j++) {
                    grid_edge *e_candidate = dot->edges[j];
                    int i_candidate = e_candidate - g->edges;
                    if (e_candidate != e_this &&
                        (ui->autofollow == AF_FIXED ||
                         state->lines[i] == LINE_NO ||
                         state->lines[i_candidate] != LINE_NO)) {
                        e_next = e_candidate;
                        n_found++;
                    }
                }

                if (n_found != 1 ||
                    state->lines[e_next - g->edges] != state->lines[i])
                    break;

                if (e_next == e) {
                    /*
                     * Special case: we might have come all the way
                     * round a loop and found our way back to the same
                     * edge we started from. In that situation, we
                     * must terminate not only this while loop, but
                     * the 'for' outside it that was tracing in both
                     * directions from the starting edge, because if
                     * we let it trace in the second direction then
                     * we'll only find ourself traversing the same
                     * loop in the other order and generate an encoded
                     * move string that mentions the same set of edges
                     * twice.
                     */
                    goto autofollow_done;
                }

                dot = (e_next->dot1 != dot ? e_next->dot1 : e_next->dot2);
                if (movelen > movesize - 40) {
                    movesize = movesize * 5 / 4 + 128;
                    movebuf = sresize(movebuf, movesize, char);
                }
                e_this = e_next;
                movelen += sprintf(movebuf+movelen, "%d%c",
                                   (int)(e_this - g->edges), button_char);
            }
          autofollow_done:;
        }
    }

    return sresize(movebuf, movelen+1, char);
}

static game_state *execute_move(const game_state *state, const char *move)
{
    int i;
    game_state *newstate = dup_game(state);

    if (move[0] == 'S') {
        move++;
        newstate->cheated = true;
    }

    while (*move) {
        i = atoi(move);
        if (i < 0 || i >= newstate->game_grid->num_edges)
            goto fail;
        move += strspn(move, "1234567890");
        switch (*(move++)) {
	  case 'y':
	    newstate->lines[i] = LINE_YES;
	    break;
	  case 'n':
	    newstate->lines[i] = LINE_NO;
	    break;
	  case 'u':
	    newstate->lines[i] = LINE_UNKNOWN;
	    break;
	  default:
	    goto fail;
        }
    }

    /*
     * Check for completion.
     */
    if (check_completion(newstate))
        newstate->solved = true;

    return newstate;

    fail:
    free_game(newstate);
    return NULL;
}

/* ----------------------------------------------------------------------
 * Drawing routines.
 */

/* Convert from grid coordinates to screen coordinates */
static void grid_to_screen(const game_drawstate *ds, const grid *g,
                           int grid_x, int grid_y, int *x, int *y)
{
    *x = grid_x - g->lowest_x;
    *y = grid_y - g->lowest_y;
    *x = *x * ds->tilesize / g->tilesize;
    *y = *y * ds->tilesize / g->tilesize;
    *x += BORDER(ds->tilesize);
    *y += BORDER(ds->tilesize);
}

/* Returns (into x,y) position of centre of face for rendering the text clue.
 */
static void face_text_pos(const game_drawstate *ds, const grid *g,
                          grid_face *f, int *xret, int *yret)
{
    int faceindex = f - g->faces;

    /*
     * Return the cached position for this face, if we've already
     * worked it out.
     */
    if (ds->textx[faceindex] >= 0) {
        *xret = ds->textx[faceindex];
        *yret = ds->texty[faceindex];
        return;
    }

    /*
     * Otherwise, use the incentre computed by grid.c and convert it
     * to screen coordinates.
     */
    grid_find_incentre(f);
    grid_to_screen(ds, g, f->ix, f->iy,
                   &ds->textx[faceindex], &ds->texty[faceindex]);

    *xret = ds->textx[faceindex];
    *yret = ds->texty[faceindex];
}

static void face_text_bbox(game_drawstate *ds, grid *g, grid_face *f,
                           int *x, int *y, int *w, int *h)
{
    int xx, yy;
    face_text_pos(ds, g, f, &xx, &yy);

    /* There seems to be a certain amount of trial-and-error involved
     * in working out the correct bounding-box for the text. */

    *x = xx - ds->tilesize * 5 / 4 - 1;
    *y = yy - ds->tilesize/4 - 3;
    *w = ds->tilesize * 5 / 2 + 2;
    *h = ds->tilesize/2 + 5;
}

static void game_redraw_clue(drawing *dr, game_drawstate *ds,
			     const game_state *state, int i)
{
    grid *g = state->game_grid;
    grid_face *f = g->faces + i;
    int x, y;
    char c[20];

    sprintf(c, "%d", state->clues[i]);

    face_text_pos(ds, g, f, &x, &y);
    draw_text(dr, x, y,
	      FONT_VARIABLE, ds->tilesize/2,
	      ALIGN_VCENTRE | ALIGN_HCENTRE,
	      ds->clue_error[i] ? COL_MISTAKE :
	      ds->clue_satisfied[i] ? COL_SATISFIED : COL_FOREGROUND, c);
}

static void edge_bbox(game_drawstate *ds, grid *g, grid_edge *e,
                      int *x, int *y, int *w, int *h)
{
    int x1 = e->dot1->x;
    int y1 = e->dot1->y;
    int x2 = e->dot2->x;
    int y2 = e->dot2->y;
    int xmin, xmax, ymin, ymax;

    grid_to_screen(ds, g, x1, y1, &x1, &y1);
    grid_to_screen(ds, g, x2, y2, &x2, &y2);
    /* Allow extra margin for dots, and thickness of lines */
    xmin = min(x1, x2) - (ds->tilesize + 15) / 16;
    xmax = max(x1, x2) + (ds->tilesize + 15) / 16;
    ymin = min(y1, y2) - (ds->tilesize + 15) / 16;
    ymax = max(y1, y2) + (ds->tilesize + 15) / 16;

    *x = xmin;
    *y = ymin;
    *w = xmax - xmin + 1;
    *h = ymax - ymin + 1;
}

static void dot_bbox(game_drawstate *ds, grid *g, grid_dot *d,
                     int *x, int *y, int *w, int *h)
{
    int x1, y1;

    grid_to_screen(ds, g, d->x, d->y, &x1, &y1);

    *x = x1 - 2;
    *y = y1 - 2;
    *w = 5;
    *h = 5;
}

static const int loopy_line_redraw_phases[] = {
    COL_FAINT, COL_LINEUNKNOWN, COL_FOREGROUND, COL_HIGHLIGHT, COL_MISTAKE
};
#define NPHASES lenof(loopy_line_redraw_phases)

static void game_redraw_line(drawing *dr, game_drawstate *ds,const game_ui *ui,
			     const game_state *state, int i, int phase)
{
    grid *g = state->game_grid;
    grid_edge *e = g->edges + i;
    int x1, x2, y1, y2;
    int line_colour;

    if (state->line_errors[i])
	line_colour = COL_MISTAKE;
    else if (state->lines[i] == LINE_UNKNOWN)
	line_colour = COL_LINEUNKNOWN;
    else if (state->lines[i] == LINE_NO)
	line_colour = COL_FAINT;
    else if (ds->flashing)
	line_colour = COL_HIGHLIGHT;
    else
	line_colour = COL_FOREGROUND;
    if (line_colour != loopy_line_redraw_phases[phase])
        return;

    /* Convert from grid to screen coordinates */
    grid_to_screen(ds, g, e->dot1->x, e->dot1->y, &x1, &y1);
    grid_to_screen(ds, g, e->dot2->x, e->dot2->y, &x2, &y2);

    if (line_colour == COL_FAINT) {
	if (ui->draw_faint_lines)
            draw_thick_line(dr, ds->tilesize/24.0,
                            x1 + 0.5, y1 + 0.5,
                            x2 + 0.5, y2 + 0.5,
                            line_colour);
    } else {
	draw_thick_line(dr, ds->tilesize*3/32.0,
			x1 + 0.5, y1 + 0.5,
			x2 + 0.5, y2 + 0.5,
			line_colour);
    }
}

static void game_redraw_dot(drawing *dr, game_drawstate *ds,
			    const game_state *state, int i)
{
    grid *g = state->game_grid;
    grid_dot *d = g->dots + i;
    int x, y;

    grid_to_screen(ds, g, d->x, d->y, &x, &y);
    draw_circle(dr, x, y, ds->tilesize*2/32.0, COL_FOREGROUND, COL_FOREGROUND);
}

static bool boxes_intersect(int x0, int y0, int w0, int h0,
                            int x1, int y1, int w1, int h1)
{
    /*
     * Two intervals intersect iff neither is wholly on one side of
     * the other. Two boxes intersect iff their horizontal and
     * vertical intervals both intersect.
     */
    return (x0 < x1+w1 && x1 < x0+w0 && y0 < y1+h1 && y1 < y0+h0);
}

static void game_redraw_in_rect(drawing *dr, game_drawstate *ds,
                                const game_ui *ui, const game_state *state,
                                int x, int y, int w, int h)
{
    grid *g = state->game_grid;
    int i, phase;
    int bx, by, bw, bh;

    clip(dr, x, y, w, h);
    draw_rect(dr, x, y, w, h, COL_BACKGROUND);

    for (i = 0; i < g->num_faces; i++) {
        if (state->clues[i] >= 0) {
            face_text_bbox(ds, g, &g->faces[i], &bx, &by, &bw, &bh);
            if (boxes_intersect(x, y, w, h, bx, by, bw, bh))
                game_redraw_clue(dr, ds, state, i);
        }
    }
    for (phase = 0; phase < NPHASES; phase++) {
        for (i = 0; i < g->num_edges; i++) {
            edge_bbox(ds, g, &g->edges[i], &bx, &by, &bw, &bh);
            if (boxes_intersect(x, y, w, h, bx, by, bw, bh))
                game_redraw_line(dr, ds, ui, state, i, phase);
        }
    }
    for (i = 0; i < g->num_dots; i++) {
        dot_bbox(ds, g, &g->dots[i], &bx, &by, &bw, &bh);
        if (boxes_intersect(x, y, w, h, bx, by, bw, bh))
            game_redraw_dot(dr, ds, state, i);
    }

    unclip(dr);
    draw_update(dr, x, y, w, h);
}

static void game_redraw(drawing *dr, game_drawstate *ds,
                        const game_state *oldstate, const game_state *state,
                        int dir, const game_ui *ui,
                        float animtime, float flashtime)
{
#define REDRAW_OBJECTS_LIMIT 16		/* Somewhat arbitrary tradeoff */

    grid *g = state->game_grid;
    int border = BORDER(ds->tilesize);
    int i;
    bool flash_changed;
    bool redraw_everything = false;

    int edges[REDRAW_OBJECTS_LIMIT], nedges = 0;
    int faces[REDRAW_OBJECTS_LIMIT], nfaces = 0;

    /* Redrawing is somewhat involved.
     *
     * An update can theoretically affect an arbitrary number of edges
     * (consider, for example, completing or breaking a cycle which doesn't
     * satisfy all the clues -- we'll switch many edges between error and
     * normal states).  On the other hand, redrawing the whole grid takes a
     * while, making the game feel sluggish, and many updates are actually
     * quite well localized.
     *
     * This redraw algorithm attempts to cope with both situations gracefully
     * and correctly.  For localized changes, we set a clip rectangle, fill
     * it with background, and then redraw (a plausible but conservative
     * guess at) the objects which intersect the rectangle; if several
     * objects need redrawing, we'll do them individually.  However, if lots
     * of objects are affected, we'll just redraw everything.
     *
     * The reason for all of this is that it's just not safe to do the redraw
     * piecemeal.  If you try to draw an antialiased diagonal line over
     * itself, you get a slightly thicker antialiased diagonal line, which
     * looks rather ugly after a while.
     *
     * So, we take two passes over the grid.  The first attempts to work out
     * what needs doing, and the second actually does it.
     */

    if (!ds->started) {
	redraw_everything = true;
        /*
         * But we must still go through the upcoming loops, so that we
         * set up stuff in ds correctly for the initial redraw.
         */
    }

    /* First, trundle through the faces. */
    for (i = 0; i < g->num_faces; i++) {
        grid_face *f = g->faces + i;
        int sides = f->order;
        int yes_order, no_order;
        bool clue_mistake;
        bool clue_satisfied;
        int n = state->clues[i];
        if (n < 0)
            continue;

        yes_order = face_order(state, i, LINE_YES);
        if (state->exactly_one_loop) {
            /*
             * Special case: if the set of LINE_YES edges in the grid
             * consists of exactly one loop and nothing else, then we
             * switch to treating LINE_UNKNOWN the same as LINE_NO for
             * purposes of clue checking.
             *
             * This is because some people like to play Loopy without
             * using the right-click, i.e. never setting anything to
             * LINE_NO. Without this special case, if a person playing
             * in that style fills in what they think is a correct
             * solution loop but in fact it has an underfilled clue,
             * then we will display no victory flash and also no error
             * highlight explaining why not. With this special case,
             * we light up underfilled clues at the instant the loop
             * is closed. (Of course, *overfilled* clues are fine
             * either way.)
             *
             * (It might still be considered unfortunate that we can't
             * warn this style of player any earlier, if they make a
             * mistake very near the beginning which doesn't show up
             * until they close the last edge of the loop. One other
             * thing we _could_ do here is to treat any LINE_UNKNOWN
             * as LINE_NO if either of its endpoints has yes-degree 2,
             * reflecting the fact that setting that line to YES would
             * be an obvious error. But I don't think even that could
             * catch _all_ clue errors in a timely manner; I think
             * there are some that won't be displayed until the loop
             * is filled in, even so, and there's no way to avoid that
             * with complete reliability except to switch to being a
             * player who sets things to LINE_NO.)
             */
            no_order = sides - yes_order;
        } else {
            no_order = face_order(state, i, LINE_NO);
        }

        clue_mistake = (yes_order > n || no_order > (sides-n));
        clue_satisfied = (yes_order == n && no_order == (sides-n));

        if (clue_mistake != ds->clue_error[i] ||
            clue_satisfied != ds->clue_satisfied[i]) {
            ds->clue_error[i] = clue_mistake;
            ds->clue_satisfied[i] = clue_satisfied;
            if (nfaces == REDRAW_OBJECTS_LIMIT)
                redraw_everything = true;
            else
                faces[nfaces++] = i;
        }
    }

    /* Work out what the flash state needs to be. */
    if (flashtime > 0 &&
        (flashtime <= FLASH_TIME/3 ||
         flashtime >= FLASH_TIME*2/3)) {
        flash_changed = !ds->flashing;
        ds->flashing = true;
    } else {
        flash_changed = ds->flashing;
        ds->flashing = false;
    }

    /* Now, trundle through the edges. */
    for (i = 0; i < g->num_edges; i++) {
        char new_ds =
            state->line_errors[i] ? DS_LINE_ERROR : state->lines[i];
        if (new_ds != ds->lines[i] ||
            (flash_changed && state->lines[i] == LINE_YES)) {
            ds->lines[i] = new_ds;
            if (nedges == REDRAW_OBJECTS_LIMIT)
                redraw_everything = true;
            else
                edges[nedges++] = i;
        }
    }

    /* Pass one is now done.  Now we do the actual drawing. */
    if (redraw_everything) {
        int grid_width = g->highest_x - g->lowest_x;
        int grid_height = g->highest_y - g->lowest_y;
        int w = grid_width * ds->tilesize / g->tilesize;
        int h = grid_height * ds->tilesize / g->tilesize;

        game_redraw_in_rect(dr, ds, ui, state,
                            0, 0, w + 2*border + 1, h + 2*border + 1);
    } else {

	/* Right.  Now we roll up our sleeves. */

	for (i = 0; i < nfaces; i++) {
	    grid_face *f = g->faces + faces[i];
	    int x, y, w, h;

            face_text_bbox(ds, g, f, &x, &y, &w, &h);
            game_redraw_in_rect(dr, ds, ui, state, x, y, w, h);
	}

	for (i = 0; i < nedges; i++) {
	    grid_edge *e = g->edges + edges[i];
            int x, y, w, h;

            edge_bbox(ds, g, e, &x, &y, &w, &h);
            game_redraw_in_rect(dr, ds, ui, state, x, y, w, h);
	}
    }

    ds->started = true;
}

static float game_flash_length(const game_state *oldstate,
                               const game_state *newstate, int dir, game_ui *ui)
{
    if (!oldstate->solved  &&  newstate->solved &&
        !oldstate->cheated && !newstate->cheated) {
        return FLASH_TIME;
    }

    return 0.0F;
}

static void game_get_cursor_location(const game_ui *ui,
                                     const game_drawstate *ds,
                                     const game_state *state,
                                     const game_params *params,
                                     int *x, int *y, int *w, int *h)
{
}

static int game_status(const game_state *state)
{
    return state->solved ? +1 : 0;
}

static void game_print_size(const game_params *params, const game_ui *ui,
                            float *x, float *y)
{
    int pw, ph;

    /*
     * I'll use 7mm "squares" by default.
     */
    game_compute_size(params, 700, ui, &pw, &ph);
    *x = pw / 100.0F;
    *y = ph / 100.0F;
}

static void game_print(drawing *dr, const game_state *state, const game_ui *ui,
                       int tilesize)
{
    int ink = print_mono_colour(dr, 0);
    int i;
    game_drawstate ads, *ds = &ads;
    grid *g = state->game_grid;

    ds->tilesize = tilesize;
    ds->textx = snewn(g->num_faces, int);
    ds->texty = snewn(g->num_faces, int);
    for (i = 0; i < g->num_faces; i++)
        ds->textx[i] = ds->texty[i] = -1;

    for (i = 0; i < g->num_dots; i++) {
        int x, y;
        grid_to_screen(ds, g, g->dots[i].x, g->dots[i].y, &x, &y);
        draw_circle(dr, x, y, ds->tilesize / 15, ink, ink);
    }

    /*
     * Clues.
     */
    for (i = 0; i < g->num_faces; i++) {
        grid_face *f = g->faces + i;
        int clue = state->clues[i];
        if (clue >= 0) {
            char c[20];
            int x, y;
            sprintf(c, "%d", state->clues[i]);
            face_text_pos(ds, g, f, &x, &y);
            draw_text(dr, x, y,
                      FONT_VARIABLE, ds->tilesize / 2,
                      ALIGN_VCENTRE | ALIGN_HCENTRE, ink, c);
        }
    }

    /*
     * Lines.
     */
    for (i = 0; i < g->num_edges; i++) {
        int thickness = (state->lines[i] == LINE_YES) ? 30 : 150;
        grid_edge *e = g->edges + i;
        int x1, y1, x2, y2;
        grid_to_screen(ds, g, e->dot1->x, e->dot1->y, &x1, &y1);
        grid_to_screen(ds, g, e->dot2->x, e->dot2->y, &x2, &y2);
        if (state->lines[i] == LINE_YES)
        {
            /* (dx, dy) points from (x1, y1) to (x2, y2).
             * The line is then "fattened" in a perpendicular
             * direction to create a thin rectangle. */
            double d = sqrt(SQ((double)x1 - x2) + SQ((double)y1 - y2));
            double dx = (x2 - x1) / d;
            double dy = (y2 - y1) / d;
	    int points[8];

            dx = (dx * ds->tilesize) / thickness;
            dy = (dy * ds->tilesize) / thickness;
	    points[0] = x1 + (int)dy;
	    points[1] = y1 - (int)dx;
	    points[2] = x1 - (int)dy;
	    points[3] = y1 + (int)dx;
	    points[4] = x2 - (int)dy;
	    points[5] = y2 + (int)dx;
	    points[6] = x2 + (int)dy;
	    points[7] = y2 - (int)dx;
            draw_polygon(dr, points, 4, ink, ink);
        }
        else
        {
            /* Draw a dotted line */
            int divisions = 6;
            int j;
            for (j = 1; j < divisions; j++) {
                /* Weighted average */
                int x = (x1 * (divisions -j) + x2 * j) / divisions;
                int y = (y1 * (divisions -j) + y2 * j) / divisions;
                draw_circle(dr, x, y, ds->tilesize / thickness, ink, ink);
            }
        }
    }

    sfree(ds->textx);
    sfree(ds->texty);
}

#ifdef COMBINED
#define thegame loopy
#endif

const struct game thegame = {
    "Loopy", "games.loopy", "loopy",
    default_params,
    NULL, game_preset_menu,
    decode_params,
    encode_params,
    free_params,
    dup_params,
    true, game_configure, custom_params,
    validate_params,
    new_game_desc,
    validate_desc,
    new_game,
    dup_game,
    free_game,
    true, solve_game,
    true, game_can_format_as_text_now, game_text_format,
    get_prefs, set_prefs,
    new_ui,
    free_ui,
    NULL, /* encode_ui */
    NULL, /* decode_ui */
    NULL, /* game_request_keys */
    game_changed_state,
    NULL, /* current_key_label */
    interpret_move,
    execute_move,
    PREFERRED_TILE_SIZE, game_compute_size, game_set_size,
    game_colours,
    game_new_drawstate,
    game_free_drawstate,
    game_redraw,
    game_anim_length,
    game_flash_length,
    game_get_cursor_location,
    game_status,
    true, false, game_print_size, game_print,
    false /* wants_statusbar */,
    false, NULL,                       /* timing_state */
    0,                                       /* mouse_priorities */
};

#ifdef STANDALONE_SOLVER

/*
 * Half-hearted standalone solver. It can't output the solution to
 * anything but a square puzzle, and it can't log the deductions
 * it makes either. But it can solve square puzzles, and more
 * importantly it can use its solver to grade the difficulty of
 * any puzzle you give it.
 */

#include <stdarg.h>

int main(int argc, char **argv)
{
    game_params *p;
    game_state *s;
    char *id = NULL, *desc;
    const char *err;
    bool grade = false;
    int ret, diff;
#if 0 /* verbose solver not supported here (yet) */
    bool really_verbose = false;
#endif

    while (--argc > 0) {
        char *p = *++argv;
#if 0 /* verbose solver not supported here (yet) */
        if (!strcmp(p, "-v")) {
            really_verbose = true;
        } else
#endif
	if (!strcmp(p, "-g")) {
            grade = true;
        } else if (*p == '-') {
            fprintf(stderr, "%s: unrecognised option `%s'\n", argv[0], p);
            return 1;
        } else {
            id = p;
        }
    }

    if (!id) {
        fprintf(stderr, "usage: %s [-g | -v] <game_id>\n", argv[0]);
        return 1;
    }

    desc = strchr(id, ':');
    if (!desc) {
        fprintf(stderr, "%s: game id expects a colon in it\n", argv[0]);
        return 1;
    }
    *desc++ = '\0';

    p = default_params();
    decode_params(p, id);
    err = validate_desc(p, desc);
    if (err) {
        fprintf(stderr, "%s: %s\n", argv[0], err);
        return 1;
    }
    s = new_game(NULL, p, desc);

    /*
     * When solving an Easy puzzle, we don't want to bother the
     * user with Hard-level deductions. For this reason, we grade
     * the puzzle internally before doing anything else.
     */
    ret = -1;			       /* placate optimiser */
    for (diff = 0; diff < DIFF_MAX; diff++) {
	solver_state *sstate_new;
	solver_state *sstate = new_solver_state((game_state *)s, diff);

	sstate_new = solve_game_rec(sstate);

	if (sstate_new->solver_status == SOLVER_MISTAKE)
	    ret = 0;
	else if (sstate_new->solver_status == SOLVER_SOLVED)
	    ret = 1;
	else
	    ret = 2;

	free_solver_state(sstate_new);
	free_solver_state(sstate);

	if (ret < 2)
	    break;
    }

    if (diff == DIFF_MAX) {
	if (grade)
	    printf("Difficulty rating: harder than Hard, or ambiguous\n");
	else
	    printf("Unable to find a unique solution\n");
    } else {
	if (grade) {
	    if (ret == 0)
		printf("Difficulty rating: impossible (no solution exists)\n");
	    else if (ret == 1)
		printf("Difficulty rating: %s\n", diffnames[diff]);
	} else {
	    solver_state *sstate_new;
	    solver_state *sstate = new_solver_state((game_state *)s, diff);

	    /* If we supported a verbose solver, we'd set verbosity here */

	    sstate_new = solve_game_rec(sstate);

	    if (sstate_new->solver_status == SOLVER_MISTAKE)
		printf("Puzzle is inconsistent\n");
	    else {
		assert(sstate_new->solver_status == SOLVER_SOLVED);
		if (s->grid_type == 0) {
		    fputs(game_text_format(sstate_new->state), stdout);
		} else {
		    printf("Unable to output non-square grids\n");
		}
	    }

	    free_solver_state(sstate_new);
	    free_solver_state(sstate);
	}
    }

    return 0;
}

#endif

/* vim: set shiftwidth=4 tabstop=8: */<|MERGE_RESOLUTION|>--- conflicted
+++ resolved
@@ -3109,22 +3109,6 @@
     movesize = 80;
     movebuf = snewn(movesize, char);
     movelen = sprintf(movebuf, "%d%c", i, (int)button_char);
-<<<<<<< HEAD
-    {
-        static enum { OFF, FIXED, ADAPTIVE, DUNNO } autofollow = DUNNO;
-        if (autofollow == DUNNO) {
-            const char *env = getenv("LOOPY_AUTOFOLLOW");
-            if (env && !strcmp(env, "off"))
-                autofollow = OFF;
-            else if (env && !strcmp(env, "fixed"))
-                autofollow = FIXED;
-            else if (env && !strcmp(env, "adaptive"))
-                autofollow = ADAPTIVE;
-            else
-                autofollow = ADAPTIVE;
-        }
-=======
->>>>>>> f01b1674
 
     if (ui->autofollow != AF_OFF) {
         int dotid;
