--- conflicted
+++ resolved
@@ -1246,13 +1246,7 @@
 	
 	if(IS_CURSOR_MOVE(button))
 	{
-<<<<<<< HEAD
-		move_cursor(button, &ui->cx, &ui->cy, w*3-2, h*3-2, 0, NULL);
-		ui->cshow = true;
-		return MOVE_UI_UPDATE;
-=======
 		return move_cursor(button, &ui->cx, &ui->cy, w*3-2, h*3-2, 0, &ui->cshow);
->>>>>>> 2e9717d5
 	}
 	
     return NULL;
